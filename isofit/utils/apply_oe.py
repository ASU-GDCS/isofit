--- conflicted
+++ resolved
@@ -148,78 +148,39 @@
                 extractions(inputfile=inp, labels=paths.lbl_working_path,
                             output=outp, chunksize=CHUNKSIZE, flag=-9999)
 
-    # MODTRAN may put a ceiling on "legal" H2O concentrations
-    max_water = None
-
-    if args.presolve == 1 and (not exists(paths.h2o_subs_path + '.hdr') or not exists(paths.h2o_subs_path)):
+
+    if args.presolve == 1:
+
+        # write modtran presolve template
         write_modtran_template(atmosphere_type='ATM_MIDLAT_SUMMER', fid=paths.fid, altitude_km=mean_altitude_km,
                                dayofyear=dayofyear, latitude=mean_latitude, longitude=mean_longitude,
                                to_sensor_azimuth=mean_to_sensor_azimuth, to_sensor_zenith=mean_to_sensor_zenith,
                                gmtime=gmtime, elevation_km=mean_elevation_km,
                                output_file=paths.h2o_template_path, ihaze_type='AER_NONE')
 
-        # TODO: this is effectively redundant from the radiative_transfer->modtran. Either devise a way
-        # to port in from there, or put in utils to reduce redundancy.
-        xdir = {
-            'linux': 'linux',
-            'darwin': 'macos',
-            'windows': 'windows'
-        }
-        name = 'H2O_bound_test'
-        filebase = os.path.join(paths.lut_h2o_directory, name)
-        with open(paths.h2o_template_path, 'r') as f:
-            bound_test_config = json.load(f)
-
-        bound_test_config['MODTRAN'][0]['MODTRANINPUT']['NAME'] = name
-        bound_test_config['MODTRAN'][0]['MODTRANINPUT']['ATMOSPHERE']['H2OSTR'] = 50
-        with open(filebase + '.json', 'w') as fout:
-            fout.write(json.dumps(bound_test_config, cls=SerialEncoder, indent=4, sort_keys=True))
-
-        cwd = os.getcwd()
-        os.chdir(paths.lut_h2o_directory)
-        cmd = os.path.join(paths.modtran_path, 'bin', xdir[platform], 'mod6c_cons ' + filebase + '.json')
-        try:
-            subprocess.call(cmd, shell=True, timeout=10)
-        except:
-            pass
-        os.chdir(cwd)
-
-<<<<<<< HEAD
-        max_water = None
-        with open(filebase + '.tp6', errors='ignore') as tp6file:
-=======
-        # set Max. water using MODTRAN output
-        with open(filebase + '.tp6') as tp6file:
->>>>>>> 77648f8d
-            for count, line in enumerate(tp6file):
-                if 'The water column is being set to the maximum' in line:
-                    max_water = line.split(',')[1].strip()
-                    max_water = float(max_water.split(' ')[0])
-                    break
-
-        if max_water is None:
-            logging.error('Could not find MODTRAN H2O upper bound in file {}'.format(filebase + '.tp6'))
-            raise KeyError('Could not find MODTRAN H2O upper bound')
-
-        # Write the presolve connfiguration file
-        h2o_grid = np.linspace(0.01, max_water - 0.01, 10).round(2)
-        logging.info('Pre-solve H2O grid: {}'.format(h2o_grid))
-        logging.info('Writing H2O pre-solve configuration file.')
-        build_presolve_config(paths, h2o_grid, args.n_cores, args.surface_category)
-
-        # Run modtran retrieval
-        logging.info('Run ISOFIT initial guess')
-        retrieval_h2o = isofit.Isofit(paths.h2o_config_path, level='DEBUG')
-        retrieval_h2o.run()
-
-        # clean up unneeded storage
-        for to_rm in ['*r_k', '*t_k', '*tp7', '*wrn', '*psc', '*plt', '*7sc', '*acd']:
-            cmd = 'rm ' + join(paths.lut_h2o_directory, to_rm)
-            logging.info(cmd)
-            os.system(cmd)
-
-    # Define h2o grid, either from presolve or LUTConfig
-    if args.presolve == 1:
+        max_water = calc_modtran_max_water(paths)
+
+        # run H2O grid as necessary
+        if not exists(paths.h2o_subs_path + '.hdr') or not exists(paths.h2o_subs_path):
+            # Write the presolve connfiguration file
+            h2o_grid = np.linspace(0.01, max_water - 0.01, 10).round(2)
+            logging.info('Pre-solve H2O grid: {}'.format(h2o_grid))
+            logging.info('Writing H2O pre-solve configuration file.')
+            build_presolve_config(paths, h2o_grid, args.n_cores, args.surface_category)
+
+            # Run modtran retrieval
+            logging.info('Run ISOFIT initial guess')
+            retrieval_h2o = isofit.Isofit(paths.h2o_config_path, level='DEBUG')
+            retrieval_h2o.run()
+
+            # clean up unneeded storage
+            for to_rm in ['*r_k', '*t_k', '*tp7', '*wrn', '*psc', '*plt', '*7sc', '*acd']:
+                cmd = 'rm ' + join(paths.lut_h2o_directory, to_rm)
+                logging.info(cmd)
+                os.system(cmd)
+        else:
+            logging.info('Existing h2o-presolve solutions found, using those.')
+
         h2o = envi.open(paths.h2o_subs_path + '.hdr')
         h2o_est = h2o.read_band(-1)[:].flatten()
 
@@ -227,10 +188,8 @@
         p95 = np.percentile(h2o_est[h2o_est > lut_params.h2o_min], 95)
         margin = (p95-p05) * 0.25
         h2o_lo = max(lut_params.h2o_min, p05 - margin)
-        h2o_hi = max(lut_params.h2o_min, p95 + margin)
-        if max_water is not None:
-            h2o_hi = min(max_water, h2o_hi)
-        h2o_lut_grid = np.linspace(h2o_lo, h2o_hi, 
+        h2o_hi = min(max_water, max(lut_params.h2o_min, p95 + margin))
+        h2o_lut_grid = np.linspace(h2o_lo, h2o_hi,
                 lut_params.num_h2o_lut_elements)
 
         if (np.abs(h2o_lut_grid[-1] - h2o_lut_grid[0]) < 0.03):
@@ -533,6 +492,57 @@
     logging.info('Climatology Loaded.  Aerosol State Vector:\n{}\nAerosol LUT Grid:\n{}\nAerosol model path:{}'.format(
         aerosol_state_vector, aerosol_lut_grid, aerosol_model_path))
     return aerosol_state_vector, aerosol_lut_grid, aerosol_model_path
+
+
+def calc_modtran_max_water(paths: Pathnames) -> float:
+    """
+    Args:
+        paths: object containing references to all relevant file locations
+
+    Returns:
+        max_water: maximum MODTRAN H2OSTR value for provided obs conditions
+    """
+    # MODTRAN may put a ceiling on "legal" H2O concentrations
+
+    max_water = None
+    # TODO: this is effectively redundant from the radiative_transfer->modtran. Either devise a way
+    # to port in from there, or put in utils to reduce redundancy.
+    xdir = {
+        'linux': 'linux',
+        'darwin': 'macos',
+        'windows': 'windows'
+    }
+    name = 'H2O_bound_test'
+    filebase = os.path.join(paths.lut_h2o_directory, name)
+    with open(paths.h2o_template_path, 'r') as f:
+        bound_test_config = json.load(f)
+
+    bound_test_config['MODTRAN'][0]['MODTRANINPUT']['NAME'] = name
+    bound_test_config['MODTRAN'][0]['MODTRANINPUT']['ATMOSPHERE']['H2OSTR'] = 50
+    with open(filebase + '.json', 'w') as fout:
+        fout.write(json.dumps(bound_test_config, cls=SerialEncoder, indent=4, sort_keys=True))
+
+    cwd = os.getcwd()
+    os.chdir(paths.lut_h2o_directory)
+    cmd = os.path.join(paths.modtran_path, 'bin', xdir[platform], 'mod6c_cons ' + filebase + '.json')
+    try:
+        subprocess.call(cmd, shell=True, timeout=10)
+    except:
+        pass
+    os.chdir(cwd)
+
+    with open(filebase + '.tp6', errors='ignore') as tp6file:
+        for count, line in enumerate(tp6file):
+            if 'The water column is being set to the maximum' in line:
+                max_water = line.split(',')[1].strip()
+                max_water = float(max_water.split(' ')[0])
+                break
+
+    if max_water is None:
+        logging.error('Could not find MODTRAN H2O upper bound in file {}'.format(filebase + '.tp6'))
+        raise KeyError('Could not find MODTRAN H2O upper bound')
+
+    return max_water
 
 
 def find_angular_seeds(angle_data_input: np.array, num_points: int, units: str = 'd'):
