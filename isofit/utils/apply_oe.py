#! /usr/bin/env python3
#
# Authors: David R Thompson and Philip G. Brodrick
#

import json
import logging
import os
import subprocess
import sys
from datetime import datetime
from os.path import abspath, exists, join, split
from shutil import copyfile
from sys import platform
from types import SimpleNamespace
from typing import List
from warnings import warn

import click
import numpy as np
from osgeo import gdal
from sklearn import mixture
from spectral.io import envi

from isofit.core import common, isofit
from isofit.core.common import envi_header
from isofit.utils import analytical_line, empirical_line, extractions, segment

warn(
    message=(
        f"The module {__name__} is deprecated and will be removed with ISOFIT version"
        " 3.2."
    ),
    category=DeprecationWarning,
    stacklevel=2,
)

EPS = 1e-6
CHUNKSIZE = 256

UNCORRELATED_RADIOMETRIC_UNCERTAINTY = 0.01

INVERSION_WINDOWS = [[350.0, 1360.0], [1410, 1800.0], [1970.0, 2500.0]]


def apply_oe(args):
    """This is a helper script to apply OE over a flightline using the MODTRAN radiative transfer engine.

    The goal is to run isofit in a fairly 'standard' way, accounting for the types of variation that might be
    considered typical.  For instance, we use the observation (obs) and location (loc) files to determine appropriate
    MODTRAN view-angle geometry look up tables, and provide a heuristic means of determing atmospheric water ranges.

    This code also proivdes the capicity for speedup through the empirical line solution.

    Args:
        input_radiance (str): radiance data cube [expected ENVI format]
        input_loc (str): location data cube, (Lon, Lat, Elevation) [expected ENVI format]
        input_obs (str): observation data cube, (path length, to-sensor azimuth, to-sensor zenith, to-sun azimuth,
            to-sun zenith, phase, slope, aspect, cosine i, UTC time) [expected ENVI format]
        working_directory (str): directory to stage multiple outputs, will contain subdirectories
        sensor (str): the sensor used for acquisition, will be used to set noise and datetime settings.  choices are:
            [gao, ang, avcl, neon, prism, custom]
        copy_input_files (Optional, int): flag to choose to copy input_radiance, input_loc, and input_obs locally into
            the working_directory.  0 for no, 1 for yes.  Default 0
        modtran_path (Optional, str): Location of MODTRAN utility, alternately set with MODTRAN_DIR environment variable
        wavelength_path (Optional, str): Location to get wavelength information from, if not specified the radiance
            header will be used
        surface_category (Optional, str): The type of isofit surface priors to use.  Default is multicomponent_surface
        aerosol_climatology_path (Optional, str): Specific aerosol climatology information to use in MODTRAN,
            default None
        rdn_factors_path (Optional, str): Specify a radiometric correction factor, if desired. default None
        surface_path (Optional, str): Path to surface model - required if surface is multicomponent_surface (default
            above).  Alternately set with ISOFIT_SURFACE_MODEL environment variable. default None
        channelized_uncertainty_path (Optional, str): path to a channelized uncertainty file.  default None
        lut_config_file (Optional, str): Path to a look up table configuration file, which will override defaults
            chocies. default None
        logging_level (Optional, str): Logging level with which to run isofit.  Default INFO
        log_file (Optional, str): File path to write isofit logs to.  Default None
        n_cores (Optional, int): Number of cores to run isofit with.  Substantial parallelism is available, and full
            runs will be very slow in serial.  Suggested to max this out on the available system.  Default 1
        presolve (Optional, int): Flag to use a presolve mode to estimate the available atmospheric water range.  Runs
            a preliminary inversion over the image with a 1-D LUT of water vapor, and uses the resulting range (slightly
            expanded) to bound determine the full LUT.  Advisable to only use with small cubes or in concert with the
            empirical_line setting, or a significant speed penalty will be incurred.  Choices - 0 off, 1 on. Default 0
        empirical_line (Optional, int): Use an empirical line interpolation to run full inversions over only a subset
            of pixels, determined using a SLIC superpixel segmentation, and use a KDTREE Of local solutions to
            interpolate radiance->reflectance.  Generally a good option if not trying to analyze the atmospheric state
            at fine scale resolution.  Choices - 0 off, 1 on.  Default 0
        ray_temp_dir (Optional, str): Location of temporary directory for ray parallelization engine.  Default is
            '/tmp/ray'
        emulator_base (Optional, str): Location of emulator base path.  Point this at the model folder (or h5 file) of
            sRTMnet to use the emulator instead of MODTRAN.  An additional file with the same basename and the extention
            _aux.npz must accompany (e.g. /path/to/emulator.h5 /path/to/emulator_aux.npz)
        segmentation_size (Optional, int): Size of segments to construct for empirical line (if used).
        num_neighbors (Optional, int): Forced number of neighbors for empirical line extrapolation - overides default
            set from segmentation_size parameter.
        pressure_elevation (Optional, bool): If set, retrieves elevation.

            Reference:
            D.R. Thompson, A. Braverman,P.G. Brodrick, A. Candela, N. Carbon, R.N. Clark,D. Connelly, R.O. Green, R.F.
            Kokaly, L. Li, N. Mahowald, R.L. Miller, G.S. Okin, T.H.Painter, G.A. Swayze, M. Turmon, J. Susilouto, and
            D.S. Wettergreen. Quantifying Uncertainty for Remote Spectroscopy of Surface Composition. Remote Sensing of
            Environment, 2020. doi: https://doi.org/10.1016/j.rse.2020.111898.

            Emulator reference:
            P.G. Brodrick, D.R. Thompson, J.E. Fahlen, M.L. Eastwood, C.M. Sarture, S.R. Lundeen, W. Olson-Duvall,
            N. Carmon, and R.O. Green. Generalized radiative transfer emulation for imaging spectroscopy reflectance
            retrievals. Remote Sensing of Environment, 261:112476, 2021.doi: 10.1016/j.rse.2021.112476.


    Returns:

    """
    use_superpixels = (args.empirical_line == 1) or (args.analytical_line == 1)

<<<<<<< HEAD
    if args.sensor not in ["gao", "ang", "avcl", "neon", "prism", "emit", "hyp", "prisma", "custom"]:
        if args.sensor[:3] != "NA-":
            raise ValueError(
                'argument sensor: invalid choice: "NA-test" (choose from '
                '"gao", "ang", "avcl", "neon", "prism", "emit", "NA-*", "custom")'
=======
    if args.sensor not in [
        "ang",
        "avcl",
        "neon",
        "prism",
        "emit",
        "hyp",
        "prisma",
        "av3",
    ]:
        if args.sensor[:3] != "NA-":
            raise ValueError(
                'argument sensor: invalid choice: "NA-test" (choose from '
                '"ang", "avcl", "neon", "prism", "emit", "av3", "NA-*")'
>>>>>>> 86a160d0
            )

    if args.num_neighbors is not None and len(args.num_neighbors) > 1:
        if args.analytical_line != 1:
            raise ValueError(
                "If num_neighbors has multiple elements, --analytical_line must equal 1"
            )
        if args.empirical_line == 1:
            raise ValueError(
                "If num_neighbors has multiple elements, only --analytical_line is valid"
            )

    if args.copy_input_files == 1:
        args.copy_input_files = True
    else:
        args.copy_input_files = False

    logging.basicConfig(
        format="%(levelname)s:%(asctime)s ||| %(message)s",
        level=args.logging_level,
        filename=args.log_file,
        datefmt="%Y-%m-%d,%H:%M:%S",
    )
    logging.info(args)

    rdn_dataset = gdal.Open(args.input_radiance, gdal.GA_ReadOnly)
    rdn_size = (rdn_dataset.RasterXSize, rdn_dataset.RasterYSize)
    del rdn_dataset
    for infile_name, infile in zip(
        ["input_radiance", "input_loc", "input_obs"],
        [args.input_radiance, args.input_loc, args.input_obs],
    ):
        if os.path.isfile(infile) is False:
            err_str = (
                f"Input argument {infile_name} give as: {infile}.  File not found on"
                " system."
            )
            raise ValueError("argument " + err_str)
        if infile_name != "input_radiance":
            input_dataset = gdal.Open(infile, gdal.GA_ReadOnly)
            input_size = (input_dataset.RasterXSize, input_dataset.RasterYSize)
            if not (input_size[0] == rdn_size[0] and input_size[1] == rdn_size[1]):
                err_str = (
                    f"Input file: {infile_name} size is {input_size}, which does not"
                    f" match input_radiance size: {rdn_size}"
                )
                raise ValueError(err_str)

    lut_params = LUTConfig(args.lut_config_file)
    if args.emulator_base is not None:
        lut_params.aot_550_range = lut_params.aerosol_2_range
        lut_params.aot_550_spacing = lut_params.aerosol_2_spacing
        lut_params.aot_550_spacing_min = lut_params.aerosol_2_spacing_min
        lut_params.aerosol_2_spacing = 0

    paths = Pathnames(args)
    paths.make_directories()
    paths.stage_files()

    # Based on the sensor type, get appropriate year/month/day info fro intial condition.
    # We'll adjust for line length and UTC day overrun later
    if args.sensor == 'gao':
        dt = datetime.strptime(paths.fid[3:-5], '%Y%m%dt%H%M%S')
    elif args.sensor == 'ang':
        # parse flightline ID (AVIRIS-NG assumptions)
        dt = datetime.strptime(paths.fid[3:], "%Y%m%dt%H%M%S")
    elif args.sensor == "av3":
        dt = datetime.strptime(paths.fid[3:], "%Y%m%dt%H%M%S")
    elif args.sensor == "avcl":
        # parse flightline ID (AVIRIS-CL assumptions)
        dt = datetime.strptime("20{}t000000".format(paths.fid[1:7]), "%Y%m%dt%H%M%S")
    elif args.sensor == "neon":
        dt = datetime.strptime(paths.fid, "NIS01_%Y%m%d_%H%M%S")
    elif args.sensor == "prism":
        dt = datetime.strptime(paths.fid[3:], "%Y%m%dt%H%M%S")
    elif args.sensor == "prisma":
        dt = datetime.strptime(paths.fid, "%Y%m%d%H%M%S")
    elif args.sensor == "emit":
        dt = datetime.strptime(paths.fid[:19], "emit%Y%m%dt%H%M%S")
        global INVERSION_WINDOWS
        INVERSION_WINDOWS = [[380.0, 1325.0], [1435, 1770.0], [1965.0, 2500.0]]
    elif args.sensor[:3] == "NA-":
        dt = datetime.strptime(args.sensor[3:], "%Y%m%d")
    elif args.sensor == "hyp":
        dt = datetime.strptime(paths.fid[10:17], "%Y%j")
    elif args.sensor == "custom":
        dt = datetime.strptime(args.dt, '%Y%m%d:%H%M%S')
    else:
        raise ValueError(
            "Datetime object could not be obtained. Please check file name of input"
            " data."
        )
    
    if args.dt and args.sensor != "custom":
        logging.warn("Ignoring dt argument because instrument is not 'custom'")

    dayofyear = dt.timetuple().tm_yday

    (
        h_m_s,
        day_increment,
        mean_path_km,
        mean_to_sensor_azimuth,
        mean_to_sensor_zenith,
        valid,
        to_sensor_azimuth_lut_grid,
        to_sensor_zenith_lut_grid,
    ) = get_metadata_from_obs(paths.obs_working_path, lut_params)

    # overwrite the time in case original obs has an error in that band
    if h_m_s[0] != dt.hour and h_m_s[0] >= 24:
        h_m_s[0] = dt.hour
        logging.info(
            "UTC hour did not match start time minute. Adjusting to that value."
        )
    if h_m_s[1] != dt.minute and h_m_s[1] >= 60:
        h_m_s[1] = dt.minute
        logging.info(
            "UTC minute did not match start time minute. Adjusting to that value."
        )

    if day_increment:
        dayofyear += 1

    gmtime = float(h_m_s[0] + h_m_s[1] / 60.0)

    # get radiance file, wavelengths
    if args.wavelength_path:
        chn, wl, fwhm = np.loadtxt(args.wavelength_path).T
    else:
        radiance_dataset = envi.open(envi_header(paths.radiance_working_path))
        wl = np.array([float(w) for w in radiance_dataset.metadata["wavelength"]])
        if "fwhm" in radiance_dataset.metadata:
            fwhm = np.array([float(f) for f in radiance_dataset.metadata["fwhm"]])
        elif "FWHM" in radiance_dataset.metadata:
            fwhm = np.array([float(f) for f in radiance_dataset.metadata["FWHM"]])
        else:
            fwhm = np.ones(wl.shape) * (wl[1] - wl[0])

        # Close out radiance dataset to avoid potential confusion
        del radiance_dataset

    # Convert to microns if needed
    if wl[0] > 100:
        wl = wl / 1000.0
        fwhm = fwhm / 1000.0

    # write wavelength file
    wl_data = np.concatenate(
        [np.arange(len(wl))[:, np.newaxis], wl[:, np.newaxis], fwhm[:, np.newaxis]],
        axis=1,
    )
    np.savetxt(paths.wavelength_path, wl_data, delimiter=" ")

    (
        mean_latitude,
        mean_longitude,
        mean_elevation_km,
        elevation_lut_grid,
    ) = get_metadata_from_loc(
        paths.loc_working_path, lut_params, pressure_elevation=args.pressure_elevation
    )

    if args.emulator_base is not None:
        if elevation_lut_grid is not None and np.any(elevation_lut_grid < 0):
            to_rem = elevation_lut_grid[elevation_lut_grid < 0].copy()
            elevation_lut_grid[elevation_lut_grid < 0] = 0
            elevation_lut_grid = np.unique(elevation_lut_grid)
            logging.info(
                "Scene contains target lut grid elements < 0 km, and uses 6s (via"
                " sRTMnet).  6s does not support targets below sea level in km units. "
                f" Setting grid points {to_rem} to 0."
            )
        if mean_elevation_km < 0:
            mean_elevation_km = 0
            logging.info(
                f"Scene contains a mean target elevation < 0.  6s does not support"
                f" targets below sea level in km units.  Setting mean elevation to 0."
            )

    # Need a 180 - here, as this is already in MODTRAN convention
    mean_altitude_km = (
        mean_elevation_km
        + np.cos(np.deg2rad(180 - mean_to_sensor_zenith)) * mean_path_km
    )

    logging.info("Observation means:")
    logging.info(f"Path (km): {mean_path_km}")
    logging.info(f"To-sensor Zenith (deg): {mean_to_sensor_zenith}")
    logging.info(f"To-sensor Azimuth (deg): {mean_to_sensor_azimuth}")
    logging.info(f"Altitude (km): {mean_altitude_km}")

    if args.emulator_base is not None and mean_altitude_km > 99:
        logging.info(
            "Adjusting altitude to 99 km for integration with 6S, because emulator is"
            " chosen."
        )
        mean_altitude_km = 99

    # We will use the model discrepancy with covariance OR uncorrelated
    # Calibration error, but not both.
    if args.model_discrepancy_path is not None:
        uncorrelated_radiometric_uncertainty = 0
    else:
        uncorrelated_radiometric_uncertainty = UNCORRELATED_RADIOMETRIC_UNCERTAINTY

    # Superpixel segmentation
    if use_superpixels:
        if not exists(paths.lbl_working_path) or not exists(
            paths.radiance_working_path
        ):
            logging.info("Segmenting...")
            segment(
                spectra=(paths.radiance_working_path, paths.lbl_working_path),
                nodata_value=-9999,
                npca=5,
                segsize=args.segmentation_size,
                nchunk=CHUNKSIZE,
                n_cores=args.n_cores,
                loglevel=args.logging_level,
                logfile=args.log_file,
            )

        # Extract input data per segment
        for inp, outp in [
            (paths.radiance_working_path, paths.rdn_subs_path),
            (paths.obs_working_path, paths.obs_subs_path),
            (paths.loc_working_path, paths.loc_subs_path),
        ]:
            if not exists(outp):
                logging.info("Extracting " + outp)
                extractions(
                    inputfile=inp,
                    labels=paths.lbl_working_path,
                    output=outp,
                    chunksize=CHUNKSIZE,
                    flag=-9999,
                    n_cores=args.n_cores,
                    loglevel=args.logging_level,
                    logfile=args.log_file,
                )

    if args.presolve == 1:
        # write modtran presolve template
        write_modtran_template(
            atmosphere_type=args.atmosphere_type,
            fid=paths.fid,
            altitude_km=mean_altitude_km,
            dayofyear=dayofyear,
            latitude=mean_latitude,
            longitude=mean_longitude,
            to_sensor_azimuth=mean_to_sensor_azimuth,
            to_sensor_zenith=mean_to_sensor_zenith,
            gmtime=gmtime,
            elevation_km=mean_elevation_km,
            output_file=paths.h2o_template_path,
            ihaze_type="AER_NONE",
        )

        if args.emulator_base is None:
            max_water = calc_modtran_max_water(paths)
            logging.info(f"max_water computed to be {max_water}")
        else:
            max_water = 6

        # run H2O grid as necessary
        if not exists(envi_header(paths.h2o_subs_path)) or not exists(
            paths.h2o_subs_path
        ):
            # Write the presolve connfiguration file
            h2o_grid = np.linspace(0.01, max_water - 0.01, 10).round(2)
            logging.info(f"Pre-solve H2O grid: {h2o_grid}")
            logging.info("Writing H2O pre-solve configuration file.")
            build_presolve_config(
                paths=paths,
                h2o_lut_grid=h2o_grid,
                n_cores=args.n_cores,
                use_emp_line=use_superpixels,
                surface_category=args.surface_category,
                emulator_base=args.emulator_base,
                uncorrelated_radiometric_uncertainty=uncorrelated_radiometric_uncertainty,
            )

            # Run modtran retrieval
            logging.info("Run ISOFIT initial guess")
            retrieval_h2o = isofit.Isofit(
                paths.h2o_config_path, level="INFO", logfile=args.log_file
            )
            retrieval_h2o.run()
            del retrieval_h2o

            # clean up unneeded storage
            if args.emulator_base is None:
                for to_rm in [
                    "*r_k",
                    "*t_k",
                    "*tp7",
                    "*wrn",
                    "*psc",
                    "*plt",
                    "*7sc",
                    "*acd",
                ]:
                    cmd = "rm " + join(paths.lut_h2o_directory, to_rm)
                    logging.info(cmd)
                    os.system(cmd)
        else:
            logging.info("Existing h2o-presolve solutions found, using those.")

        h2o = envi.open(envi_header(paths.h2o_subs_path))
        h2o_est = h2o.read_band(-1)[:].flatten()

        p05 = np.percentile(h2o_est[h2o_est > lut_params.h2o_min], 2)
        p95 = np.percentile(h2o_est[h2o_est > lut_params.h2o_min], 98)
        margin = (p95 - p05) * 0.5

        lut_params.h2o_range[0] = max(lut_params.h2o_min, p05 - margin)
        lut_params.h2o_range[1] = min(max_water, max(lut_params.h2o_min, p95 + margin))
        ##Check for maximum

    h2o_lut_grid = lut_params.get_grid(
        lut_params.h2o_range[0],
        lut_params.h2o_range[1],
        lut_params.h2o_spacing,
        lut_params.h2o_spacing_min,
    )

    logging.info("Full (non-aerosol) LUTs:")
    logging.info(f"Elevation: {elevation_lut_grid}")
    logging.info(f"To-sensor azimuth: {to_sensor_azimuth_lut_grid}")
    logging.info(f"To-sensor zenith: {to_sensor_zenith_lut_grid}")
    logging.info(f"H2O Vapor: {h2o_lut_grid}")

    logging.info(paths.state_subs_path)
    if (
        not exists(paths.state_subs_path)
        or not exists(paths.uncert_subs_path)
        or not exists(paths.rfl_subs_path)
    ):
        write_modtran_template(
            atmosphere_type=args.atmosphere_type,
            fid=paths.fid,
            altitude_km=mean_altitude_km,
            dayofyear=dayofyear,
            latitude=mean_latitude,
            longitude=mean_longitude,
            to_sensor_azimuth=mean_to_sensor_azimuth,
            to_sensor_zenith=mean_to_sensor_zenith,
            gmtime=gmtime,
            elevation_km=mean_elevation_km,
            output_file=paths.modtran_template_path,
        )

        logging.info("Writing main configuration file.")
        build_main_config(
            paths=paths,
            lut_params=lut_params,
            h2o_lut_grid=h2o_lut_grid,
            elevation_lut_grid=elevation_lut_grid,
            to_sensor_azimuth_lut_grid=to_sensor_azimuth_lut_grid,
            to_sensor_zenith_lut_grid=to_sensor_zenith_lut_grid,
            mean_latitude=mean_latitude,
            mean_longitude=mean_longitude,
            dt=dt,
            use_emp_line=use_superpixels,
            n_cores=args.n_cores,
            surface_category=args.surface_category,
            emulator_base=args.emulator_base,
            uncorrelated_radiometric_uncertainty=uncorrelated_radiometric_uncertainty,
            multiple_restarts=args.multiple_restarts,
            segmentation_size=args.segmentation_size,
            pressure_elevation=args.pressure_elevation,
        )

        # Run modtran retrieval
        logging.info("Running ISOFIT with full LUT")
        retrieval_full = isofit.Isofit(
            paths.modtran_config_path, level="INFO", logfile=args.log_file
        )
        retrieval_full.run()
        del retrieval_full

        # clean up unneeded storage
        if args.emulator_base is None:
            for to_rm in [
                "*r_k",
                "*t_k",
                "*tp7",
                "*wrn",
                "*psc",
                "*plt",
                "*7sc",
                "*acd",
            ]:
                cmd = "rm " + join(paths.lut_modtran_directory, to_rm)
                logging.info(cmd)
                os.system(cmd)

    if not exists(paths.rfl_working_path) or not exists(paths.uncert_working_path):
        # Determine the number of neighbors to use.  Provides backwards stability and works
        # well with defaults, but is arbitrary
        if not args.num_neighbors:
            nneighbors = [int(round(3950 / 9 - 35 / 36 * args.segmentation_size))]
        else:
            nneighbors = args.num_neighbors

        if args.empirical_line == 1:
            # Empirical line
            logging.info("Empirical line inference")
            empirical_line(
                reference_radiance_file=paths.rdn_subs_path,
                reference_reflectance_file=paths.rfl_subs_path,
                reference_uncertainty_file=paths.uncert_subs_path,
                reference_locations_file=paths.loc_subs_path,
                segmentation_file=paths.lbl_working_path,
                input_radiance_file=paths.radiance_working_path,
                input_locations_file=paths.loc_working_path,
                output_reflectance_file=paths.rfl_working_path,
                output_uncertainty_file=paths.uncert_working_path,
                isofit_config=paths.modtran_config_path,
                nneighbors=nneighbors[0],
            )
        elif args.analytical_line == 1:
            logging.info("Analytical line inference")
            analytical_line(
                paths.radiance_working_path,
                paths.loc_working_path,
                paths.obs_working_path,
                args.working_directory,
                output_rfl_file=paths.rfl_working_path,
                output_unc_file=paths.uncert_working_path,
                loglevel=args.logging_level,
                logfile=args.log_file,
                n_atm_neighbors=nneighbors,
                smoothing_sigma=args.atm_sigma,
            )

    logging.info("Done.")


class Pathnames:
    """Class to determine and hold the large number of relative and absolute paths that are needed for isofit and
    MODTRAN configuration files.

    Args:
        args: an argparse Namespace object with all inputs
    """

    def __init__(self, args):
        # Determine FID based on sensor name
        if args.sensor == 'gao':
            self.fid = split(args.input_radiance)[-1][:23]
            logging.info('Flightline ID: %s' % self.fid)
        elif args.sensor == 'ang':
            self.fid = split(args.input_radiance)[-1][:18]
            logging.info("Flightline ID: %s" % self.fid)
        elif args.sensor == "prism":
            self.fid = split(args.input_radiance)[-1][:18]
            logging.info("Flightline ID: %s" % self.fid)
        elif args.sensor == "av3":
            self.fid = split(args.input_radiance)[-1][:18]
            logging.info("Flightline ID: %s" % self.fid)
        elif args.sensor == "prisma":
            self.fid = args.input_radiance.split("/")[-1].split("_")[1]
            logging.info("Flightline ID: %s" % self.fid)
        elif args.sensor == "avcl":
            self.fid = split(args.input_radiance)[-1][:16]
            logging.info("Flightline ID: %s" % self.fid)
        elif args.sensor == "neon":
            self.fid = split(args.input_radiance)[-1][:21]
        elif args.sensor == "emit":
            self.fid = split(args.input_radiance)[-1][:19]
        elif args.sensor[:3] == "NA-":
            self.fid = os.path.splitext(os.path.basename(args.input_radiance))[0]
        elif args.sensor == "hyp":
            self.fid = split(args.input_radiance)[-1][:22]
        elif args.sensor == "custom":
            self.fid = args.fid

        if args.fid and args.sensor != "custom":
            logging.warn("Ignoring fid argument because instrument is not 'custom'")

        # Names from inputs
        self.aerosol_climatology = args.aerosol_climatology_path
        self.input_radiance_file = args.input_radiance
        self.input_loc_file = args.input_loc
        self.input_obs_file = args.input_obs
        self.working_directory = abspath(args.working_directory)

        self.lut_modtran_directory = abspath(join(self.working_directory, "lut_full/"))

        if args.surface_path:
            self.surface_path = args.surface_path
        else:
            self.surface_path = os.getenv("ISOFIT_SURFACE_MODEL")
        if self.surface_path is None:
            logging.info("No surface model defined")

        # set up some sub-directories
        self.lut_h2o_directory = abspath(join(self.working_directory, "lut_h2o/"))
        self.config_directory = abspath(join(self.working_directory, "config/"))
        self.data_directory = abspath(join(self.working_directory, "data/"))
        self.input_data_directory = abspath(join(self.working_directory, "input/"))
        self.output_directory = abspath(join(self.working_directory, "output/"))

        # define all output names
        rdn_fname = self.fid + "_rdn"
        self.rfl_working_path = abspath(
            join(self.output_directory, rdn_fname.replace("_rdn", "_rfl"))
        )
        self.uncert_working_path = abspath(
            join(self.output_directory, rdn_fname.replace("_rdn", "_uncert"))
        )
        self.lbl_working_path = abspath(
            join(self.output_directory, rdn_fname.replace("_rdn", "_lbl"))
        )
        self.state_working_path = abspath(
            join(self.output_directory, rdn_fname.replace("_rdn", "_state"))
        )
        self.surface_working_path = abspath(join(self.data_directory, "surface.mat"))

        if args.copy_input_files is True:
            self.radiance_working_path = abspath(
                join(self.input_data_directory, rdn_fname)
            )
            self.obs_working_path = abspath(
                join(self.input_data_directory, self.fid + "_obs")
            )
            self.loc_working_path = abspath(
                join(self.input_data_directory, self.fid + "_loc")
            )
        else:
            self.radiance_working_path = abspath(self.input_radiance_file)
            self.obs_working_path = abspath(self.input_obs_file)
            self.loc_working_path = abspath(self.input_loc_file)

        if args.channelized_uncertainty_path:
            self.input_channelized_uncertainty_path = args.channelized_uncertainty_path
        else:
            self.input_channelized_uncertainty_path = os.getenv(
                "ISOFIT_CHANNELIZED_UNCERTAINTY"
            )

        self.channelized_uncertainty_working_path = abspath(
            join(self.data_directory, "channelized_uncertainty.txt")
        )

        if args.model_discrepancy_path:
            self.input_model_discrepancy_path = args.model_discrepancy_path
        else:
            self.input_model_discrepancy_path = None

        self.model_discrepancy_working_path = abspath(
            join(self.data_directory, "model_discrepancy.mat")
        )

        self.rdn_subs_path = abspath(
            join(self.input_data_directory, self.fid + "_subs_rdn")
        )
        self.obs_subs_path = abspath(
            join(self.input_data_directory, self.fid + "_subs_obs")
        )
        self.loc_subs_path = abspath(
            join(self.input_data_directory, self.fid + "_subs_loc")
        )
        self.rfl_subs_path = abspath(
            join(self.output_directory, self.fid + "_subs_rfl")
        )
        self.atm_coeff_path = abspath(
            join(self.output_directory, self.fid + "_subs_atm")
        )
        self.state_subs_path = abspath(
            join(self.output_directory, self.fid + "_subs_state")
        )
        self.uncert_subs_path = abspath(
            join(self.output_directory, self.fid + "_subs_uncert")
        )
        self.h2o_subs_path = abspath(
            join(self.output_directory, self.fid + "_subs_h2o")
        )

        self.wavelength_path = abspath(join(self.data_directory, "wavelengths.txt"))

        self.modtran_template_path = abspath(
            join(self.config_directory, self.fid + "_modtran_tpl.json")
        )
        self.h2o_template_path = abspath(
            join(self.config_directory, self.fid + "_h2o_tpl.json")
        )

        self.modtran_config_path = abspath(
            join(self.config_directory, self.fid + "_modtran.json")
        )
        self.h2o_config_path = abspath(
            join(self.config_directory, self.fid + "_h2o.json")
        )

        if args.modtran_path:
            self.modtran_path = args.modtran_path
        else:
            self.modtran_path = os.getenv("MODTRAN_DIR")

        self.sixs_path = os.getenv("SIXS_DIR")

        if os.getenv("ISOFIT_DIR"):
            self.isofit_path = os.getenv("ISOFIT_DIR")
        else:
            # isofit file should live at isofit/isofit/core/isofit.py
            self.isofit_path = os.path.dirname(
                os.path.dirname(os.path.dirname(isofit.__file__))
            )

        ## if args.sensor == "gao":
        ##      self.noise_path = join(self.isofit_path, 'data', 'gao_2013_noise.txt')
        if args.sensor == "avcl":
            self.noise_path = join(self.isofit_path, "data", "avirisc_noise.txt")
        elif args.sensor == "emit":
            self.noise_path = join(self.isofit_path, "data", "emit_noise.txt")
            if self.input_channelized_uncertainty_path is None:
                self.input_channelized_uncertainty_path = join(
                    self.isofit_path, "data", "emit_osf_uncertainty.txt"
                )
            if self.input_model_discrepancy_path is None:
                self.input_model_discrepancy_path = join(
                    self.isofit_path, "data", "emit_model_discrepancy.mat"
                )
        elif args.sensor == "av3":
            self.noise_path = None
            logging.info("no noise path found, proceeding without")
            if self.input_channelized_uncertainty_path is None:
                self.input_channelized_uncertainty_path = join(
                    self.isofit_path, "data", "av3_osf_uncertainty.txt"
                )
        else:
            self.noise_path = None
            logging.info("no noise path found, proceeding without")
            # quit()

        self.earth_sun_distance_path = abspath(
            join(self.isofit_path, "data", "earth_sun_distance.txt")
        )
        self.irradiance_file = abspath(
            join(
                self.isofit_path,
                "examples",
                "20151026_SantaMonica",
                "data",
                "prism_optimized_irr.dat",
            )
        )

        self.aerosol_tpl_path = join(self.isofit_path, "data", "aerosol_template.json")
        self.rdn_factors_path = None
        if args.rdn_factors_path is not None:
            self.rdn_factors_path = abspath(args.rdn_factors_path)

        self.ray_temp_dir = args.ray_temp_dir

    def make_directories(self):
        """Build required subdirectories inside working_directory"""
        for dpath in [
            self.working_directory,
            self.lut_h2o_directory,
            self.lut_modtran_directory,
            self.config_directory,
            self.data_directory,
            self.input_data_directory,
            self.output_directory,
        ]:
            if not exists(dpath):
                os.mkdir(dpath)

    def stage_files(self):
        """Stage data files by copying into working directory"""
        files_to_stage = [
            (self.input_radiance_file, self.radiance_working_path, True),
            (self.input_obs_file, self.obs_working_path, True),
            (self.input_loc_file, self.loc_working_path, True),
            (self.surface_path, self.surface_working_path, False),
            (
                self.input_channelized_uncertainty_path,
                self.channelized_uncertainty_working_path,
                False,
            ),
            (
                self.input_model_discrepancy_path,
                self.model_discrepancy_working_path,
                False,
            ),
        ]

        for src, dst, hasheader in files_to_stage:
            if src is None:
                continue
            if not exists(dst):
                logging.info("Staging %s to %s" % (src, dst))
                copyfile(src, dst)
                if hasheader:
                    copyfile(envi_header(src), envi_header(dst))


class SerialEncoder(json.JSONEncoder):
    """Encoder for json to help ensure json objects can be passed to the workflow manager."""

    def default(self, obj):
        if isinstance(obj, np.integer):
            return int(obj)
        elif isinstance(obj, np.floating):
            return float(obj)
        else:
            return super(SerialEncoder, self).default(obj)


class LUTConfig:
    """A look up table class, containing default grid options.  All properties may be overridden with the optional
        input configuration file path

    Args:
        lut_config_file: configuration file to override default values
    """

    def __init__(self, lut_config_file: str = None):
        if lut_config_file is not None:
            with open(lut_config_file, "r") as f:
                lut_config = json.load(f)

        # For each element, set the look up table spacing (lut_spacing) as the
        # anticipated spacing value, or 0 to use a single point (not LUT).
        # Set the 'lut_spacing_min' as the minimum distance allowed - if separation
        # does not meet this threshold based on the available data, on a single
        # point will be used.

        # Units of kilometers
        self.elevation_spacing = 0.25
        self.elevation_spacing_min = 0.2

        # Units of g / m2
        self.h2o_spacing = 0.25
        self.h2o_spacing_min = 0.03

        # Special parameter to specify the minimum allowable water vapor value in g / m2
        self.h2o_min = 0.05

        # Set defaults, will override based on settings
        # Units of g / m2
        self.h2o_range = [0.05, 5]

        # Units of degrees
        self.to_sensor_azimuth_spacing = 60
        self.to_sensor_azimuth_spacing_min = 60

        # Units of degrees
        self.to_sensor_zenith_spacing = 10
        self.to_sensor_zenith_spacing_min = 2

        # Units of AOD
        self.aerosol_0_spacing = 0
        self.aerosol_0_spacing_min = 0

        # Units of AOD
        self.aerosol_1_spacing = 0
        self.aerosol_1_spacing_min = 0

        # Units of AOD
        self.aerosol_2_spacing = 0.1
        self.aerosol_2_spacing_min = 0

        # Units of AOD
        self.aerosol_0_range = [0.001, 1]
        self.aerosol_1_range = [0.001, 1]
        self.aerosol_2_range = [0.001, 1]
        self.aot_550_range = [0.001, 1]

        self.aot_550_spacing = 0
        self.aot_550_spacing_min = 0

        # overwrite anything that comes in from the config file
        if lut_config_file is not None:
            for key in lut_config:
                if key in self.__dict__:
                    setattr(self, key, lut_config[key])

    def get_grid(
        self, minval: float, maxval: float, spacing: float, min_spacing: float
    ):
        if spacing == 0:
            logging.debug("Grid spacing set at 0, using no grid.")
            return None
        num_gridpoints = int(np.ceil((maxval - minval) / spacing)) + 1

        grid = np.linspace(minval, maxval, num_gridpoints)

        if min_spacing > 0.0001:
            grid = np.round(grid, 4)
        if len(grid) == 1:
            logging.debug(
                f"Grid spacing is 0, which is less than {min_spacing}.  No grid used"
            )
            return None
        elif np.abs(grid[1] - grid[0]) < min_spacing:
            logging.debug(
                f"Grid spacing is {grid[1]-grid[0]}, which is less than {min_spacing}. "
                " No grid used"
            )
            return None
        else:
            return grid

    def get_angular_grid(
        self,
        angle_data_input: np.array,
        spacing: float,
        min_spacing: float,
        units: str = "d",
    ):
        """Find either angular data 'center points' (num_points = 1), or a lut set that spans
        angle variation in a systematic fashion.

        Args:
            angle_data_input: set of angle data to use to find center points
            spacing: the desired angular spacing between points, or mean if -1
            min_spacing: the minimum angular spacing between points allowed (if less, no grid)
            units: specifies if data are in degrees (default) or radians

        :Returns:
            angular data center point or lut set spanning space

        """
        if spacing == 0:
            logging.debug("Grid spacing set at 0, using no grid.")
            return None

        # Convert everything to radians so we don't have to track throughout
        if units == "r":
            angle_data = np.rad2deg(angle_data_input)
        else:
            angle_data = angle_data_input.copy()

        spatial_data = np.hstack(
            [
                np.cos(np.deg2rad(angle_data)).reshape(-1, 1),
                np.sin(np.deg2rad(angle_data)).reshape(-1, 1),
            ]
        )

        # find which quadrants have data
        quadrants = np.zeros((2, 2))
        if np.any(np.logical_and(spatial_data[:, 0] > 0, spatial_data[:, 1] > 0)):
            quadrants[1, 0] = 1
        if np.any(np.logical_and(spatial_data[:, 0] > 0, spatial_data[:, 1] < 0)):
            quadrants[1, 1] += 1
        if np.any(np.logical_and(spatial_data[:, 0] < 0, spatial_data[:, 1] > 0)):
            quadrants[0, 0] += 1
        if np.any(np.logical_and(spatial_data[:, 0] < 0, spatial_data[:, 1] < 0)):
            quadrants[0, 1] += 1

        # Handle the case where angles are < 180 degrees apart
        if np.sum(quadrants) < 3 and spacing != -1:
            if np.sum(quadrants[1, :]) == 2:
                # If angles cross the 0-degree line:
                angle_spread = self.get_grid(
                    np.min(angle_data + 180),
                    np.max(angle_data + 180),
                    spacing,
                    min_spacing,
                )
                if angle_spread is None:
                    return None
                else:
                    return angle_spread - 180
            else:
                # Otherwise, just space things out:
                return self.get_grid(
                    np.min(angle_data), np.max(angle_data), spacing, min_spacing
                )
        else:
            if spacing >= 180:
                logging.warning(
                    f"Requested angle spacing is {spacing}, but obs angle divergence is"
                    " > 180.  Tighter  spacing recommended"
                )

            # If we're greater than 180 degree spread, there's no universal answer. Try GMM.
            if spacing == -1:
                num_points = 1
            else:
                # This very well might overly space the grid, but we don't / can't know in general
                num_points = int(np.ceil(360 / spacing))

            # We initialize the GMM with a static seed for repeatability across runs
            gmm = mixture.GaussianMixture(
                n_components=num_points, covariance_type="full", random_state=1
            )
            if spatial_data.shape[0] == 1:
                spatial_data = np.vstack([spatial_data, spatial_data])

            # Protect memory against huge images
            if spatial_data.shape[0] > 1e6:
                use = np.linspace(0, spatial_data.shape[0] - 1, int(1e6), dtype=int)
                spatial_data = spatial_data[use, :]

            gmm.fit(spatial_data)
            central_angles = np.degrees(np.arctan2(gmm.means_[:, 1], gmm.means_[:, 0]))
            if num_points == 1:
                return central_angles[0]

            ca_quadrants = np.zeros((2, 2))
            if np.any(np.logical_and(gmm.means_[:, 0] > 0, gmm.means_[:, 1] > 0)):
                ca_quadrants[1, 0] = 1
            elif np.any(np.logical_and(gmm.means_[:, 0] > 0, gmm.means_[:, 1] < 0)):
                ca_quadrants[1, 1] += 1
            elif np.any(np.logical_and(gmm.means_[:, 0] < 0, gmm.means_[:, 1] > 0)):
                ca_quadrants[0, 0] += 1
            elif np.any(np.logical_and(gmm.means_[:, 0] < 0, gmm.means_[:, 1] < 0)):
                ca_quadrants[0, 1] += 1

            if np.sum(ca_quadrants) < np.sum(quadrants):
                logging.warning(
                    f"GMM angles {central_angles} span"
                    f" {np.sum(ca_quadrants)} quadrants, while data spans"
                    f" {np.sum(ca_quadrants)} quadrants"
                )

            return central_angles


def load_climatology(
    config_path: str,
    latitude: float,
    longitude: float,
    acquisition_datetime: datetime,
    isofit_path: str,
    lut_params: LUTConfig,
) -> (np.array, np.array, np.array):
    """Load climatology data, based on location and configuration

    Args:
        config_path: path to the base configuration directory for isofit
        latitude: latitude to set for the segment (mean of acquisition suggested)
        longitude: latitude to set for the segment (mean of acquisition suggested)
        acquisition_datetime: datetime to use for the segment( mean of acquisition suggested)
        isofit_path: base path to isofit installation (needed for data path references)
        lut_params: parameters to use to define lut grid

    :Returns
        tuple containing:
            aerosol_state_vector - A dictionary that defines the aerosol state vectors for isofit
            aerosol_lut_grid - A dictionary of the aerosol lookup table (lut) grid to be explored
            aerosol_model_path - A path to the location of the aerosol model to use with MODTRAN.

    """

    aerosol_model_path = join(isofit_path, "data", "aerosol_model.txt")
    aerosol_state_vector = {}
    aerosol_lut_grid = {}
    aerosol_lut_ranges = [
        lut_params.aerosol_0_range,
        lut_params.aerosol_1_range,
        lut_params.aerosol_2_range,
    ]
    aerosol_lut_spacing = [
        lut_params.aerosol_0_spacing,
        lut_params.aerosol_1_spacing,
        lut_params.aerosol_2_spacing,
    ]
    aerosol_lut_spacing_mins = [
        lut_params.aerosol_0_spacing_min,
        lut_params.aerosol_1_spacing_min,
        lut_params.aerosol_2_spacing_min,
    ]
    for _a, alr in enumerate(aerosol_lut_ranges):
        aerosol_lut = lut_params.get_grid(
            alr[0], alr[1], aerosol_lut_spacing[_a], aerosol_lut_spacing_mins[_a]
        )
        if aerosol_lut is not None:
            aerosol_state_vector["AERFRAC_{}".format(_a)] = {
                "bounds": [float(alr[0]), float(alr[1])],
                "scale": 1,
                "init": float((alr[1] - alr[0]) / 10.0 + alr[0]),
                "prior_sigma": 10.0,
                "prior_mean": float((alr[1] - alr[0]) / 10.0 + alr[0]),
            }

            aerosol_lut_grid["AERFRAC_{}".format(_a)] = aerosol_lut.tolist()

    aot_550_lut = lut_params.get_grid(
        lut_params.aot_550_range[0],
        lut_params.aot_550_range[1],
        lut_params.aot_550_spacing,
        lut_params.aot_550_spacing_min,
    )
    if aot_550_lut is not None:
        aerosol_lut_grid["AOT550"] = aot_550_lut.tolist()
        alr = [aerosol_lut_grid["AOT550"][0], aerosol_lut_grid["AOT550"][-1]]
        aerosol_state_vector["AOT550"] = {
            "bounds": [float(alr[0]), float(alr[1])],
            "scale": 1,
            "init": float((alr[1] - alr[0]) / 10.0 + alr[0]),
            "prior_sigma": 10.0,
            "prior_mean": float((alr[1] - alr[0]) / 10.0 + alr[0]),
        }

    logging.info("Loading Climatology")
    # If a configuration path has been provided, use it to get relevant info
    if config_path is not None:
        month = acquisition_datetime.timetuple().tm_mon
        year = acquisition_datetime.timetuple().tm_year
        with open(config_path, "r") as fin:
            for case in json.load(fin)["cases"]:
                match = True
                logging.info("matching", latitude, longitude, month, year)
                for criterion, interval in case["criteria"].items():
                    logging.info(criterion, interval, "...")
                    if criterion == "latitude":
                        if latitude < interval[0] or latitude > interval[1]:
                            match = False
                    if criterion == "longitude":
                        if longitude < interval[0] or longitude > interval[1]:
                            match = False
                    if criterion == "month":
                        if month < interval[0] or month > interval[1]:
                            match = False
                    if criterion == "year":
                        if year < interval[0] or year > interval[1]:
                            match = False

                if match:
                    aerosol_state_vector = case["aerosol_state_vector"]
                    aerosol_lut_grid = case["aerosol_lut_grid"]
                    aerosol_model_path = case["aerosol_mdl_path"]
                    break

    logging.info(
        "Climatology Loaded.  Aerosol State Vector:\n{}\nAerosol LUT Grid:\n{}\nAerosol"
        " model path:{}".format(
            aerosol_state_vector, aerosol_lut_grid, aerosol_model_path
        )
    )
    return aerosol_state_vector, aerosol_lut_grid, aerosol_model_path


def calc_modtran_max_water(paths: Pathnames) -> float:
    """MODTRAN may put a ceiling on "legal" H2O concentrations.  This function calculates that ceiling.  The intended
     use is to make sure the LUT does not contain useless gridpoints above it.

    Args:
        paths: object containing references to all relevant file locations

    Returns:
        max_water - maximum MODTRAN H2OSTR value for provided obs conditions
    """

    max_water = None
    # TODO: this is effectively redundant from the radiative_transfer->modtran. Either devise a way
    # to port in from there, or put in utils to reduce redundancy.
    xdir = {"linux": "linux", "darwin": "macos", "windows": "windows"}
    name = "H2O_bound_test"
    filebase = os.path.join(paths.lut_h2o_directory, name)
    with open(paths.h2o_template_path, "r") as f:
        bound_test_config = json.load(f)

    bound_test_config["MODTRAN"][0]["MODTRANINPUT"]["NAME"] = name
    bound_test_config["MODTRAN"][0]["MODTRANINPUT"]["ATMOSPHERE"]["H2OSTR"] = 50
    with open(filebase + ".json", "w") as fout:
        fout.write(
            json.dumps(bound_test_config, cls=SerialEncoder, indent=4, sort_keys=True)
        )

    cmd = os.path.join(
        paths.modtran_path, "bin", xdir[platform], "mod6c_cons " + filebase + ".json"
    )
    try:
        subprocess.call(cmd, shell=True, timeout=10, cwd=paths.lut_h2o_directory)
    except:
        pass

    with open(filebase + ".tp6", errors="ignore") as tp6file:
        for count, line in enumerate(tp6file):
            if "The water column is being set to the maximum" in line:
                max_water = line.split(",")[1].strip()
                max_water = float(max_water.split(" ")[0])
                break

    if max_water is None:
        logging.error(
            "Could not find MODTRAN H2O upper bound in file {}".format(
                filebase + ".tp6"
            )
        )
        raise KeyError("Could not find MODTRAN H2O upper bound")

    return max_water


def get_metadata_from_obs(
    obs_file: str,
    lut_params: LUTConfig,
    trim_lines: int = 5,
    max_flight_duration_h: int = 8,
    nodata_value: float = -9999,
) -> (List, bool, float, float, float, np.array, List, List):
    """Get metadata needed for complete runs from the observation file
    (bands: path length, to-sensor azimuth, to-sensor zenith, to-sun azimuth,
    to-sun zenith, phase, slope, aspect, cosine i, UTC time).

    Args:
        obs_file: file name to pull data from
        lut_params: parameters to use to define lut grid
        trim_lines: number of lines to ignore at beginning and end of file (good if lines contain values that are
                    erroneous but not nodata
        max_flight_duration_h: maximum length of the current acquisition, used to check if we've lapped a UTC day
        nodata_value: value to ignore from location file

    :Returns:
        tuple containing:
            h_m_s - list of the mean-time hour, minute, and second within the line
            increment_day - indicator of whether the UTC day has been changed since the beginning of the line time
            mean_path_km - mean distance between sensor and ground in km for good data
            mean_to_sensor_azimuth - mean to-sensor-azimuth for good data
            mean_to_sensor_zenith_rad - mean to-sensor-zenith in radians for good data
            valid - boolean array indicating which pixels were NOT nodata
            to_sensor_azimuth_lut_grid - the to-sensor azimuth angle look up table for good data
            to_sensor_zenith_lut_grid - the to-sensor zenith look up table for good data
    """
    obs_dataset = gdal.Open(obs_file, gdal.GA_ReadOnly)

    # Initialize values to populate
    valid = np.zeros((obs_dataset.RasterYSize, obs_dataset.RasterXSize), dtype=bool)

    path_km = np.zeros((obs_dataset.RasterYSize, obs_dataset.RasterXSize))
    to_sensor_azimuth = np.zeros((obs_dataset.RasterYSize, obs_dataset.RasterXSize))
    to_sensor_zenith = np.zeros((obs_dataset.RasterYSize, obs_dataset.RasterXSize))
    time = np.zeros((obs_dataset.RasterYSize, obs_dataset.RasterXSize))

    for line in range(obs_dataset.RasterYSize):
        # Read line in
        obs_line = obs_dataset.ReadAsArray(0, line, obs_dataset.RasterXSize, 1)

        # Populate valid
        valid[line, :] = np.logical_not(
            np.any(np.isclose(obs_line, nodata_value), axis=0)
        )

        path_km[line, :] = obs_line[0, ...] / 1000.0
        to_sensor_azimuth[line, :] = obs_line[1, ...]
        to_sensor_zenith[line, :] = obs_line[2, ...]
        time[line, :] = obs_line[9, ...]

    use_trim = trim_lines != 0 and valid.shape[0] > trim_lines * 2
    if use_trim:
        actual_valid = valid.copy()
        valid[:trim_lines, :] = False
        valid[-trim_lines:, :] = False

    mean_path_km = np.mean(path_km[valid])
    del path_km

    mean_to_sensor_azimuth = (
        lut_params.get_angular_grid(to_sensor_azimuth[valid], -1, 0) % 360
    )
    mean_to_sensor_zenith = 180 - lut_params.get_angular_grid(
        to_sensor_zenith[valid], -1, 0
    )

    # geom_margin = EPS * 2.0
    to_sensor_zenith_lut_grid = lut_params.get_angular_grid(
        to_sensor_zenith[valid],
        lut_params.to_sensor_zenith_spacing,
        lut_params.to_sensor_zenith_spacing_min,
    )
    if to_sensor_zenith_lut_grid is not None:
        to_sensor_zenith_lut_grid = np.sort(180 - to_sensor_zenith_lut_grid)

    to_sensor_azimuth_lut_grid = lut_params.get_angular_grid(
        to_sensor_azimuth[valid],
        lut_params.to_sensor_azimuth_spacing,
        lut_params.to_sensor_azimuth_spacing_min,
    )
    if to_sensor_azimuth_lut_grid is not None:
        to_sensor_azimuth_lut_grid = np.sort(
            np.array([x % 360 for x in to_sensor_azimuth_lut_grid])
        )

    del to_sensor_azimuth
    del to_sensor_zenith

    # Make time calculations
    mean_time = np.mean(time[valid])
    min_time = np.min(time[valid])
    max_time = np.max(time[valid])

    increment_day = False
    # UTC day crossover corner case
    if max_time > 24 - max_flight_duration_h and min_time < max_flight_duration_h:
        time[np.logical_and(time < max_flight_duration_h, valid)] += 24
        mean_time = np.mean(time[valid])

        # This means the majority of the line was really in the next UTC day,
        # increment the line accordingly
        if mean_time > 24:
            mean_time -= 24
            increment_day = True

    # Calculate hour, minute, second
    h_m_s = [np.floor(mean_time)]
    h_m_s.append(np.floor((mean_time - h_m_s[-1]) * 60))
    h_m_s.append(np.floor((mean_time - h_m_s[-2] - h_m_s[-1] / 60.0) * 3600))

    if use_trim:
        valid = actual_valid

    return (
        h_m_s,
        increment_day,
        mean_path_km,
        mean_to_sensor_azimuth,
        mean_to_sensor_zenith,
        valid,
        to_sensor_azimuth_lut_grid,
        to_sensor_zenith_lut_grid,
    )


def get_metadata_from_loc(
    loc_file: str,
    lut_params: LUTConfig,
    trim_lines: int = 5,
    nodata_value: float = -9999,
    pressure_elevation: bool = False,
) -> (float, float, float, np.array):
    """Get metadata needed for complete runs from the location file (bands long, lat, elev).

    Args:
        loc_file: file name to pull data from
        lut_params: parameters to use to define lut grid
        trim_lines: number of lines to ignore at beginning and end of file (good if lines contain values that are
                    erroneous but not nodata
        nodata_value: value to ignore from location file
        pressure_elevation: retrieve pressure elevation (requires expanded ranges)

    :Returns:
        tuple containing:
            mean_latitude - mean latitude of good values from the location file
            mean_longitude - mean latitude of good values from the location file
            mean_elevation_km - mean ground estimate of good values from the location file
            elevation_lut_grid - the elevation look up table, based on globals and values from location file
    """

    loc_dataset = gdal.Open(loc_file, gdal.GA_ReadOnly)

    loc_data = np.zeros(
        (loc_dataset.RasterCount, loc_dataset.RasterYSize, loc_dataset.RasterXSize)
    )
    for line in range(loc_dataset.RasterYSize):
        # Read line in
        loc_data[:, line : line + 1, :] = loc_dataset.ReadAsArray(
            0, line, loc_dataset.RasterXSize, 1
        )

    valid = np.logical_not(np.any(loc_data == nodata_value, axis=0))
    use_trim = trim_lines != 0 and valid.shape[0] > trim_lines * 2
    if use_trim:
        valid[:trim_lines, :] = False
        valid[-trim_lines:, :] = False

    # Grab zensor position and orientation information
    mean_latitude = lut_params.get_angular_grid(loc_data[1, valid].flatten(), -1, 0)
    mean_longitude = lut_params.get_angular_grid(
        -1 * loc_data[0, valid].flatten(), -1, 0
    )

    mean_elevation_km = np.mean(loc_data[2, valid]) / 1000.0

    # make elevation grid
    min_elev = np.min(loc_data[2, valid]) / 1000.0
    max_elev = np.max(loc_data[2, valid]) / 1000.0
    if pressure_elevation:
        min_elev = max(min_elev - 2, 0)
        max_elev += 2
    elevation_lut_grid = lut_params.get_grid(
        min_elev,
        max_elev,
        lut_params.elevation_spacing,
        lut_params.elevation_spacing_min,
    )

    return mean_latitude, mean_longitude, mean_elevation_km, elevation_lut_grid


def build_presolve_config(
    paths: Pathnames,
    h2o_lut_grid: np.array,
    n_cores: int = -1,
    use_emp_line: bool = False,
    surface_category="multicomponent_surface",
    emulator_base: str = None,
    uncorrelated_radiometric_uncertainty: float = 0.0,
    segmentation_size: int = 400,
    debug: bool = False,
) -> None:
    """Write an isofit config file for a presolve, with limited info.

    Args:
        paths: object containing references to all relevant file locations
        h2o_lut_grid: the water vapor look up table grid isofit should use for this solve
        n_cores: number of cores to use in processing
        use_emp_line: flag whether or not to set up for the empirical line estimation
        surface_category: type of surface to use
        emulator_base: the basename of the emulator, if used
        uncorrelated_radiometric_uncertainty: uncorrelated radiometric uncertainty parameter for isofit
        segmentation_size: image segmentation size if empirical line is used
        debug: flag to enable debug_mode in the config.implementation
    """

    # Determine number of spectra included in each retrieval.  If we are
    # operating on segments, this will average down instrument noise
    if use_emp_line:
        spectra_per_inversion = segmentation_size
    else:
        spectra_per_inversion = 1

    if emulator_base is None:
        engine_name = "modtran"
    else:
        engine_name = "sRTMnet"

    radiative_transfer_config = {
        "radiative_transfer_engines": {
            "vswir": {
                "engine_name": engine_name,
                "lut_path": paths.lut_h2o_directory,
                "template_file": paths.h2o_template_path,
                "lut_names": ["H2OSTR"],
                "statevector_names": ["H2OSTR"],
            }
        },
        "statevector": {
            "H2OSTR": {
                "bounds": [float(np.min(h2o_lut_grid)), float(np.max(h2o_lut_grid))],
                "scale": 0.01,
                "init": np.percentile(h2o_lut_grid, 25),
                "prior_sigma": 100.0,
                "prior_mean": 1.5,
            }
        },
        "lut_grid": {
            "H2OSTR": [float(x) for x in h2o_lut_grid],
        },
        "unknowns": {"H2O_ABSCO": 0.0},
    }

    if emulator_base is not None:
        radiative_transfer_config["radiative_transfer_engines"]["vswir"][
            "emulator_file"
        ] = abspath(emulator_base)
        radiative_transfer_config["radiative_transfer_engines"]["vswir"][
            "emulator_aux_file"
        ] = abspath(os.path.splitext(emulator_base)[0] + "_aux.npz")
        radiative_transfer_config["radiative_transfer_engines"]["vswir"][
            "interpolator_base_path"
        ] = abspath(
            os.path.join(
                paths.lut_h2o_directory, os.path.basename(emulator_base) + "_vi"
            )
        )
        radiative_transfer_config["radiative_transfer_engines"]["vswir"][
            "earth_sun_distance_file"
        ] = paths.earth_sun_distance_path
        radiative_transfer_config["radiative_transfer_engines"]["vswir"][
            "irradiance_file"
        ] = paths.irradiance_file
        radiative_transfer_config["radiative_transfer_engines"]["vswir"][
            "engine_base_dir"
        ] = paths.sixs_path

    else:
        radiative_transfer_config["radiative_transfer_engines"]["vswir"][
            "engine_base_dir"
        ] = paths.modtran_path

    # make isofit configuration
    isofit_config_h2o = {
        "ISOFIT_base": paths.isofit_path,
        "output": {"estimated_state_file": paths.h2o_subs_path},
        "input": {},
        "forward_model": {
            "instrument": {
                "wavelength_file": paths.wavelength_path,
                "integrations": spectra_per_inversion,
                "unknowns": {
                    "uncorrelated_radiometric_uncertainty": uncorrelated_radiometric_uncertainty
                },
            },
            "surface": {
                "surface_category": surface_category,
                "surface_file": paths.surface_working_path,
                "select_on_init": True,
            },
            "radiative_transfer": radiative_transfer_config,
        },
        "implementation": {
            "ray_temp_dir": paths.ray_temp_dir,
            "inversion": {"windows": INVERSION_WINDOWS},
            "n_cores": n_cores,
            "debug_mode": debug,
        },
    }

    if paths.input_channelized_uncertainty_path is not None:
        isofit_config_h2o["forward_model"]["instrument"]["unknowns"][
            "channelized_radiometric_uncertainty_file"
        ] = paths.channelized_uncertainty_working_path

    if paths.input_model_discrepancy_path is not None:
        isofit_config_h2o["forward_model"][
            "model_discrepancy_file"
        ] = paths.model_discrepancy_working_path

    if paths.noise_path is not None:
        isofit_config_h2o["forward_model"]["instrument"][
            "parametric_noise_file"
        ] = paths.noise_path
    else:
        isofit_config_h2o["forward_model"]["instrument"]["SNR"] = 1000

    if paths.rdn_factors_path:
        isofit_config_h2o["input"][
            "radiometry_correction_file"
        ] = paths.rdn_factors_path

    if use_emp_line:
        isofit_config_h2o["input"]["measured_radiance_file"] = paths.rdn_subs_path
        isofit_config_h2o["input"]["loc_file"] = paths.loc_subs_path
        isofit_config_h2o["input"]["obs_file"] = paths.obs_subs_path
    else:
        isofit_config_h2o["input"][
            "measured_radiance_file"
        ] = paths.radiance_working_path
        isofit_config_h2o["input"]["loc_file"] = paths.loc_working_path
        isofit_config_h2o["input"]["obs_file"] = paths.obs_working_path

    # write modtran_template
    with open(paths.h2o_config_path, "w") as fout:
        fout.write(
            json.dumps(isofit_config_h2o, cls=SerialEncoder, indent=4, sort_keys=True)
        )


def build_main_config(
    paths: Pathnames,
    lut_params: LUTConfig,
    h2o_lut_grid: np.array = None,
    elevation_lut_grid: np.array = None,
    to_sensor_azimuth_lut_grid: np.array = None,
    to_sensor_zenith_lut_grid: np.array = None,
    mean_latitude: float = None,
    mean_longitude: float = None,
    dt: datetime = None,
    use_emp_line: bool = True,
    n_cores: int = -1,
    surface_category="multicomponent_surface",
    emulator_base: str = None,
    uncorrelated_radiometric_uncertainty: float = 0.0,
    multiple_restarts: bool = False,
    segmentation_size=400,
    pressure_elevation: bool = False,
    debug: bool = False,
) -> None:
    """Write an isofit config file for the main solve, using the specified pathnames and all given info

    Args:
        paths: object containing references to all relevant file locations
        lut_params: configuration parameters for the lut grid
        h2o_lut_grid: the water vapor look up table grid isofit should use for this solve
        elevation_lut_grid: the ground elevation look up table grid isofit should use for this solve
        to_sensor_azimuth_lut_grid: the to-sensor azimuth angle look up table grid isofit should use for this solve
        to_sensor_zenith_lut_grid: the to-sensor zenith angle look up table grid isofit should use for this solve
        mean_latitude: the latitude isofit should use for this solve
        mean_longitude: the longitude isofit should use for this solve
        dt: the datetime object corresponding to this flightline to use for this solve
        use_emp_line: flag whether or not to set up for the empirical line estimation
        n_cores: the number of cores to use during processing
        surface_category: type of surface to use
        emulator_base: the basename of the emulator, if used
        uncorrelated_radiometric_uncertainty: uncorrelated radiometric uncertainty parameter for isofit
        segmentation_size: image segmentation size if empirical line is used
        pressure_elevation: if true, retrieve pressure elevation
    """

    # Determine number of spectra included in each retrieval.  If we are
    # operating on segments, this will average down instrument noise
    if use_emp_line:
        spectra_per_inversion = segmentation_size
    else:
        spectra_per_inversion = 1

    if emulator_base is None:
        engine_name = "modtran"
    else:
        engine_name = "sRTMnet"
    radiative_transfer_config = {
        "radiative_transfer_engines": {
            "vswir": {
                "engine_name": engine_name,
                "lut_path": paths.lut_modtran_directory,
                "aerosol_template_file": paths.aerosol_tpl_path,
                "template_file": paths.modtran_template_path,
                # lut_names - populated below
                # statevector_names - populated below
            }
        },
        "statevector": {},
        "lut_grid": {},
        "unknowns": {"H2O_ABSCO": 0.0},
    }

    if h2o_lut_grid is not None:
        radiative_transfer_config["statevector"]["H2OSTR"] = {
            "bounds": [h2o_lut_grid[0], h2o_lut_grid[-1]],
            "scale": 1,
            "init": (h2o_lut_grid[1] + h2o_lut_grid[-1]) / 2.0,
            "prior_sigma": 100.0,
            "prior_mean": (h2o_lut_grid[1] + h2o_lut_grid[-1]) / 2.0,
        }

    if pressure_elevation:
        radiative_transfer_config["statevector"]["GNDALT"] = {
            "bounds": [elevation_lut_grid[0], elevation_lut_grid[-1]],
            "scale": 100,
            "init": (elevation_lut_grid[1] + elevation_lut_grid[-1]) / 2.0,
            "prior_sigma": 1000.0,
            "prior_mean": (elevation_lut_grid[1] + elevation_lut_grid[-1]) / 2.0,
        }

    if emulator_base is not None:
        radiative_transfer_config["radiative_transfer_engines"]["vswir"][
            "emulator_file"
        ] = abspath(emulator_base)
        radiative_transfer_config["radiative_transfer_engines"]["vswir"][
            "emulator_aux_file"
        ] = abspath(os.path.splitext(emulator_base)[0] + "_aux.npz")
        radiative_transfer_config["radiative_transfer_engines"]["vswir"][
            "interpolator_base_path"
        ] = abspath(
            os.path.join(
                paths.lut_modtran_directory,
                os.path.basename(os.path.splitext(emulator_base)[0]) + "_vi",
            )
        )
        radiative_transfer_config["radiative_transfer_engines"]["vswir"][
            "earth_sun_distance_file"
        ] = paths.earth_sun_distance_path
        radiative_transfer_config["radiative_transfer_engines"]["vswir"][
            "irradiance_file"
        ] = paths.irradiance_file
        radiative_transfer_config["radiative_transfer_engines"]["vswir"][
            "engine_base_dir"
        ] = paths.sixs_path

    else:
        radiative_transfer_config["radiative_transfer_engines"]["vswir"][
            "engine_base_dir"
        ] = paths.modtran_path

    if h2o_lut_grid is not None:
        radiative_transfer_config["lut_grid"]["H2OSTR"] = h2o_lut_grid.tolist()
    if elevation_lut_grid is not None:
        radiative_transfer_config["lut_grid"]["GNDALT"] = elevation_lut_grid.tolist()
    if to_sensor_azimuth_lut_grid is not None:
        radiative_transfer_config["lut_grid"][
            "TRUEAZ"
        ] = to_sensor_azimuth_lut_grid.tolist()
    if to_sensor_zenith_lut_grid is not None:
        radiative_transfer_config["lut_grid"][
            "OBSZEN"
        ] = to_sensor_zenith_lut_grid.tolist()  # modtran convension

    # add aerosol elements from climatology
    aerosol_state_vector, aerosol_lut_grid, aerosol_model_path = load_climatology(
        paths.aerosol_climatology,
        mean_latitude,
        mean_longitude,
        dt,
        paths.isofit_path,
        lut_params=lut_params,
    )
    radiative_transfer_config["statevector"].update(aerosol_state_vector)
    radiative_transfer_config["lut_grid"].update(aerosol_lut_grid)
    radiative_transfer_config["radiative_transfer_engines"]["vswir"][
        "aerosol_model_file"
    ] = aerosol_model_path

    # MODTRAN should know about our whole LUT grid and all of our statevectors, so copy them in
    radiative_transfer_config["radiative_transfer_engines"]["vswir"][
        "statevector_names"
    ] = list(radiative_transfer_config["statevector"].keys())
    radiative_transfer_config["radiative_transfer_engines"]["vswir"][
        "lut_names"
    ] = list(radiative_transfer_config["lut_grid"].keys())

    # make isofit configuration
    isofit_config_modtran = {
        "ISOFIT_base": paths.isofit_path,
        "input": {},
        "output": {},
        "forward_model": {
            "instrument": {
                "wavelength_file": paths.wavelength_path,
                "integrations": spectra_per_inversion,
                "unknowns": {
                    "uncorrelated_radiometric_uncertainty": uncorrelated_radiometric_uncertainty
                },
            },
            "surface": {
                "surface_file": paths.surface_working_path,
                "surface_category": surface_category,
                "select_on_init": True,
            },
            "radiative_transfer": radiative_transfer_config,
        },
        "implementation": {
            "ray_temp_dir": paths.ray_temp_dir,
            "inversion": {"windows": INVERSION_WINDOWS},
            "n_cores": n_cores,
            "debug_mode": debug,
        },
    }

    if use_emp_line:
        isofit_config_modtran["input"]["measured_radiance_file"] = paths.rdn_subs_path
        isofit_config_modtran["input"]["loc_file"] = paths.loc_subs_path
        isofit_config_modtran["input"]["obs_file"] = paths.obs_subs_path
        isofit_config_modtran["output"]["estimated_state_file"] = paths.state_subs_path
        isofit_config_modtran["output"][
            "posterior_uncertainty_file"
        ] = paths.uncert_subs_path
        isofit_config_modtran["output"][
            "estimated_reflectance_file"
        ] = paths.rfl_subs_path
        isofit_config_modtran["output"][
            "atmospheric_coefficients_file"
        ] = paths.atm_coeff_path
    else:
        isofit_config_modtran["input"][
            "measured_radiance_file"
        ] = paths.radiance_working_path
        isofit_config_modtran["input"]["loc_file"] = paths.loc_working_path
        isofit_config_modtran["input"]["obs_file"] = paths.obs_working_path
        isofit_config_modtran["output"][
            "posterior_uncertainty_file"
        ] = paths.uncert_working_path
        isofit_config_modtran["output"][
            "estimated_reflectance_file"
        ] = paths.rfl_working_path
        isofit_config_modtran["output"][
            "estimated_state_file"
        ] = paths.state_working_path

    if multiple_restarts:
        eps = 1e-2
        grid = {}
        if h2o_lut_grid is not None:
            h2o_delta = float(h2o_lut_grid[-1]) - float(h2o_lut_grid[0])
            grid["H2OSTR"] = [
                round(h2o_lut_grid[0] + h2o_delta * 0.02, 4),
                round(h2o_lut_grid[-1] - h2o_delta * 0.02, 4),
            ]

        # We will initialize using different AODs for the first aerosol in the LUT
        if len(aerosol_lut_grid) > 0:
            key = list(aerosol_lut_grid.keys())[0]
            aer_delta = aerosol_lut_grid[key][-1] - aerosol_lut_grid[key][0]
            grid[key] = [
                round(aerosol_lut_grid[key][0] + aer_delta * 0.02, 4),
                round(aerosol_lut_grid[key][-1] - aer_delta * 0.02, 4),
            ]
        isofit_config_modtran["implementation"]["inversion"]["integration_grid"] = grid
        isofit_config_modtran["implementation"]["inversion"][
            "inversion_grid_as_preseed"
        ] = True

    if paths.input_channelized_uncertainty_path is not None:
        isofit_config_modtran["forward_model"]["instrument"]["unknowns"][
            "channelized_radiometric_uncertainty_file"
        ] = paths.channelized_uncertainty_working_path

    if paths.input_model_discrepancy_path is not None:
        isofit_config_modtran["forward_model"][
            "model_discrepancy_file"
        ] = paths.model_discrepancy_working_path

    if paths.noise_path is not None:
        isofit_config_modtran["forward_model"]["instrument"][
            "parametric_noise_file"
        ] = paths.noise_path
    else:
        isofit_config_modtran["forward_model"]["instrument"]["SNR"] = 500

    if paths.rdn_factors_path:
        isofit_config_modtran["input"][
            "radiometry_correction_file"
        ] = paths.rdn_factors_path

    # write modtran_template
    with open(paths.modtran_config_path, "w") as fout:
        fout.write(
            json.dumps(
                isofit_config_modtran, cls=SerialEncoder, indent=4, sort_keys=True
            )
        )


def write_modtran_template(
    atmosphere_type: str,
    fid: str,
    altitude_km: float,
    dayofyear: int,
    latitude: float,
    longitude: float,
    to_sensor_azimuth: float,
    to_sensor_zenith: float,
    gmtime: float,
    elevation_km: float,
    output_file: str,
    ihaze_type: str = "AER_RURAL",
):
    """Write a MODTRAN template file for use by isofit look up tables

    Args:
        atmosphere_type: label for the type of atmospheric profile to use in modtran
        fid: flight line id (name)
        altitude_km: altitude of the sensor in km
        dayofyear: the current day of the given year
        latitude: acquisition latitude
        longitude: acquisition longitude
        to_sensor_azimuth: azimuth view angle to the sensor, in degrees (AVIRIS convention)
        to_sensor_zenith: azimuth view angle to the sensor, in degrees (MODTRAN convention: 180 - AVIRIS convention)
        gmtime: greenwich mean time
        elevation_km: elevation of the land surface in km
        output_file: location to write the modtran template file to

    """
    # make modtran configuration
    h2o_template = {
        "MODTRAN": [
            {
                "MODTRANINPUT": {
                    "NAME": fid,
                    "DESCRIPTION": "",
                    "CASE": 0,
                    "RTOPTIONS": {
                        "MODTRN": "RT_CORRK_FAST",
                        "LYMOLC": False,
                        "T_BEST": False,
                        "IEMSCT": "RT_SOLAR_AND_THERMAL",
                        "IMULT": "RT_DISORT",
                        "DISALB": False,
                        "NSTR": 8,
                        "SOLCON": 0.0,
                    },
                    "ATMOSPHERE": {
                        "MODEL": atmosphere_type,
                        "M1": atmosphere_type,
                        "M2": atmosphere_type,
                        "M3": atmosphere_type,
                        "M4": atmosphere_type,
                        "M5": atmosphere_type,
                        "M6": atmosphere_type,
                        "CO2MX": 410.0,
                        "H2OOPT": "+",
                        "H2OSTR": 1.0,
                        "H2OUNIT": "g",
                        "O3STR": 0.3,
                        "O3UNIT": "a",
                    },
                    "AEROSOLS": {"IHAZE": ihaze_type},
                    "GEOMETRY": {
                        "ITYPE": 3,
                        "H1ALT": altitude_km,
                        "IDAY": dayofyear,
                        "IPARM": 11,
                        "PARM1": latitude,
                        "PARM2": longitude,
                        "TRUEAZ": to_sensor_azimuth,
                        "OBSZEN": to_sensor_zenith,
                        "GMTIME": gmtime,
                    },
                    "SURFACE": {
                        "SURFTYPE": "REFL_LAMBER_MODEL",
                        "GNDALT": elevation_km,
                        "NSURF": 1,
                        "SURFP": {"CSALB": "LAMB_CONST_0_PCT"},
                    },
                    "SPECTRAL": {
                        "V1": 330.0,
                        "V2": 2520.0,
                        "DV": 0.1,
                        "FWHM": 0.1,
                        "YFLAG": "R",
                        "XFLAG": "N",
                        "FLAGS": "NT A   ",
                        "BMNAME": "p1_2013",
                    },
                    "FILEOPTIONS": {"NOPRNT": 2, "CKPRNT": True},
                }
            }
        ]
    }

    # write modtran_template
    with open(output_file, "w") as fout:
        fout.write(
            json.dumps(h2o_template, cls=SerialEncoder, indent=4, sort_keys=True)
        )


@click.command(name="apply_oe")
@click.argument("input_radiance")
@click.argument("input_loc")
@click.argument("input_obs")
@click.argument("working_directory")
@click.argument("sensor")
@click.option("--copy_input_files", type=int, default=0)
@click.option("--modtran_path")
@click.option("--wavelength_path")
@click.option("--surface_category", default="multicomponent_surface")
@click.option("--aerosol_climatology_path")
@click.option("--rdn_factors_path")
@click.option("--surface_path")
@click.option("--atmosphere_type", default="ATM_MIDLAT_SUMMER")
@click.option("--channelized_uncertainty_path")
@click.option("--model_discrepancy_path")
@click.option("--lut_config_file")
@click.option("--multiple_restarts", is_flag=True, default=False)
@click.option("--logging_level", default="INFO")
@click.option("--log_file")
@click.option("--fid",help="Flightline ID for 'custom' instrument setting")
@click.option("--dt",help="Datetime string for 'custom' instrument in format '%Y%m%d:%H%M%S'")
@click.option("--n_cores", type=int, default=1)
@click.option("--presolve", type=int, default=0)
@click.option("--empirical_line", type=int, default=0)
@click.option("--analytical_line", type=int, default=0)
@click.option("--ray_temp_dir", default="/tmp/ray")
@click.option("--emulator_base")
@click.option("--segmentation_size", default=40)
@click.option("--num_neighbors", "-nn", type=int, multiple=True)
@click.option("--atm_sigma", "-as", type=float, multiple=True, default=[2])
@click.option("--pressure_elevation", is_flag=True, default=False)
@click.option(
    "--debug-args",
    help="Prints the arguments list without executing the command",
    is_flag=True,
)
def _cli(debug_args, **kwargs):
    """\
    Apply OE to a block of data
    """
    if debug_args:
        click.echo("Arguments to be passed:")
        for key, value in kwargs.items():
            click.echo(f"  {key} = {value!r}")
    else:
        # SimpleNamespace converts a dict into dot-notational
        apply_oe(SimpleNamespace(**kwargs))

    click.echo("Done")


if __name__ == "__main__":
    _cli()
else:
    from isofit import cli

    cli.add_command(_cli)<|MERGE_RESOLUTION|>--- conflicted
+++ resolved
@@ -113,14 +113,8 @@
     """
     use_superpixels = (args.empirical_line == 1) or (args.analytical_line == 1)
 
-<<<<<<< HEAD
-    if args.sensor not in ["gao", "ang", "avcl", "neon", "prism", "emit", "hyp", "prisma", "custom"]:
-        if args.sensor[:3] != "NA-":
-            raise ValueError(
-                'argument sensor: invalid choice: "NA-test" (choose from '
-                '"gao", "ang", "avcl", "neon", "prism", "emit", "NA-*", "custom")'
-=======
     if args.sensor not in [
+        "gao",
         "ang",
         "avcl",
         "neon",
@@ -129,12 +123,12 @@
         "hyp",
         "prisma",
         "av3",
+        "custom"
     ]:
         if args.sensor[:3] != "NA-":
             raise ValueError(
                 'argument sensor: invalid choice: "NA-test" (choose from '
-                '"ang", "avcl", "neon", "prism", "emit", "av3", "NA-*")'
->>>>>>> 86a160d0
+                '"gao", "ang", "avcl", "neon", "prism", "emit", "av3", "NA-*", "custom")'
             )
 
     if args.num_neighbors is not None and len(args.num_neighbors) > 1:
