--- conflicted
+++ resolved
@@ -87,7 +87,6 @@
 
     # Determine FID based on sensor name
     # Based on the sensor type, get appropriate year/month/day info for initial condition.
-<<<<<<< HEAD
     # We'll adjust for line length and UTC day overrun later
     if opt["sensor"] == 'gao':
         fid = os.path.split(args.input_radiance)[-1][:23]
@@ -95,10 +94,6 @@
         # parse flightline ID (CAO/GAO assumptions)
         dt = datetime.strptime(fid[3:-5], '%Y%m%dt%H%M%S')
     elif opt["sensor"] == 'ang':
-=======
-    # We"ll adjust for line length and UTC day overrun later
-    if opt["sensor"] == "ang":
->>>>>>> e86a2b3a
         fid = os.path.split(args.input_radiance)[-1][:18]
         logging.info("Flightline ID: %s" % fid)
         # parse flightline ID (AVIRIS-NG assumptions)
@@ -139,17 +134,11 @@
         # parse flightline ID (Hyperion assumptions)
         dt = datetime.strptime(fid[10:17], "%Y%j")
     else:
-<<<<<<< HEAD
-        raise ValueError('Neither flight line ID nor datetime object could be obtained. '
-                         'Please provide valid sensor name in config file '
-                         '(choose from "gao", "ang", "avcl", "prism", "neon", "emit", "NA-*", "hyp").')
-=======
         raise ValueError(
             "Neither flight line ID nor datetime object could be obtained. "
             "Please provide valid sensor name in config file "
-            "(choose from 'ang', 'avcl', 'prism', 'neon', 'emit', 'NA-*', 'hyp')."
-        )
->>>>>>> e86a2b3a
+            "(choose from 'gao', 'ang', 'avcl', 'prism', 'neon', 'emit', 'NA-*', 'hyp')."
+        )
 
     # get path names
     paths = tc.Pathnames(opt=opt, gip=gip, args=args, fid=fid)
