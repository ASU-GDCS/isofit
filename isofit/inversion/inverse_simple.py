#! /usr/bin/env python3
#
#  Copyright 2018 California Institute of Technology
#
#  Licensed under the Apache License, Version 2.0 (the "License");
#  you may not use this file except in compliance with the License.
#  You may obtain a copy of the License at
#
#      http://www.apache.org/licenses/LICENSE-2.0
#
#  Unless required by applicable law or agreed to in writing, software
#  distributed under the License is distributed on an "AS IS" BASIS,
#  WITHOUT WARRANTIES OR CONDITIONS OF ANY KIND, either express or implied.
#  See the License for the specific language governing permissions and
#  limitations under the License.
#
# ISOFIT: Imaging Spectrometer Optimal FITting
# Author: David R Thompson, david.r.thompson@jpl.nasa.gov

import os
from typing import OrderedDict

import numpy as np
import pandas as pd
from scipy.interpolate import interp1d
from scipy.optimize import least_squares, minimize
from scipy.optimize import minimize_scalar as min1d

from isofit.core.common import (
    emissive_radiance,
    eps,
    get_refractive_index,
    svd_inv_sqrt,
)
from isofit.core.forward import ForwardModel
from isofit.core.geometry import Geometry
from isofit.core.instrument import Instrument
from isofit.radiative_transfer.radiative_transfer import RadiativeTransfer
from isofit.surface.surface import Surface


def heuristic_atmosphere(
    RT: RadiativeTransfer,
    instrument: Instrument,
    x_RT: np.array,
    x_instrument: np.array,
    meas: np.array,
    geom: Geometry,
):
    """From a given radiance, estimate atmospheric state with band ratios.
    Used to initialize gradient descent inversions.

    Args:
        RT: radiative transfer model to use
        instrument: instrument for noise characterization
        x_RT: radiative transfer portion of the state vector
        x_instrument: instrument portion of the state vector
        meas: a one-D numpy vector of radiance in uW/nm/sr/cm2
        geom: geometry object corresponding to given measurement

    Returns:
        x_new: updated estimate of x_RT
    """

    # Identify the latest instrument wavelength calibration (possibly
    # state-dependent) and identify channel numbers for the band ratio.
    wl, fwhm = instrument.calibration(x_instrument)
    b865 = np.argmin(abs(wl - 865))
    b945 = np.argmin(abs(wl - 945))
    b1040 = np.argmin(abs(wl - 1040))
    if not (any(RT.wl > 850) and any(RT.wl < 1050)):
        return x_RT
    x_new = x_RT.copy()

    # Figure out which RT object we are using
    # TODO: this is currently very specific to vswir-tir 2-mode, eventually generalize
    my_RT = None
    for rte in RT.rt_engines:
        if rte.treat_as_emissive is False:
            my_RT = rte
            break
    if not my_RT:
        raise ValueError("No suiutable RT object for initialization")

    # Band ratio retrieval of H2O.  Depending on the radiative transfer
    # model we are using, this state parameter could go by several names.
    for h2oname in ["H2OSTR", "h2o"]:
        if h2oname not in RT.statevec_names:
            continue

        # ignore unused names
        if h2oname not in my_RT.lut_names:
            continue

        # find the index in the lookup table associated with water vapor
        ind_sv = RT.statevec_names.index(h2oname)
        h2os, ratios = [], []

        # We iterate through every possible grid point in the lookup table,
        # calculating the band ratio that we would see if this were the
        # atmospheric H2O content.  It assumes that defaults for all other
        # atmospheric parameters (such as aerosol, if it is there).
        for h2o in my_RT.lut_grid[h2oname]:
            # Get Atmospheric terms at high spectral resolution
            x_RT_2 = x_RT.copy()
            x_RT_2[ind_sv] = h2o
            rhi = RT.get_shared_rtm_quantities(x_RT_2, geom)
            rhoatm = instrument.sample(x_instrument, RT.wl, rhi["rhoatm"])
<<<<<<< HEAD
            transm = instrument.sample(x_instrument, RT.wl, rhi["transm_down_dif"])
=======
            transm = instrument.sample(
                x_instrument, RT.wl, rhi["transm_down_dif"]
            )  # REVIEW: This was changed from transm as we're deprecating the key
>>>>>>> 30d398be
            sphalb = instrument.sample(x_instrument, RT.wl, rhi["sphalb"])
            solar_irr = instrument.sample(x_instrument, RT.wl, RT.solar_irr)

            # Assume no surface emission.  "Correct" the at-sensor radiance
            # using this presumed amount of water vapor, and measure the
            # resulting residual (as measured from linear interpolation across
            # the absorption feature)
            rho = meas * np.pi / (solar_irr * RT.coszen)
            r = 1.0 / (transm / (rho - rhoatm) + sphalb)
            ratios.append((r[b945] * 2.0) / (r[b1040] + r[b865]))
            h2os.append(h2o)

        # Finally, interpolate to determine the actual water vapor level that
        # would optimize the continuum-relative correction
        p = interp1d(h2os, ratios)
        bounds = (h2os[0] + 0.001, h2os[-1] - 0.001)
        best = min1d(lambda h: abs(1 - p(h)), bounds=bounds, method="bounded")
        x_new[ind_sv] = best.x
    return x_new


def invert_algebraic(
    surface: Surface,
    RT: RadiativeTransfer,
    instrument: Instrument,
    x_surface: np.array,
    x_RT: np.array,
    x_instrument: np.array,
    meas: np.array,
    geom: Geometry,
):
    """Inverts radiance algebraically using Lambertian assumptions to get a
    reflectance.

    Args:
        surface: surface model
        RT: radiative transfer model to use
        instrument: instrument model
        x_surface: surface portion of the state vector
        x_RT: radiative transfer portion of the state vector
        x_instrument: instrument portion of the state vector
        meas: a one-D numpy vector of radiance in uW/nm/sr/cm2
        geom: geometry object corresponding to given measurement

    Return:
        rfl_est: estimate of the surface reflectance based on the given surface model and specified atmospheric state
        Ls: estimate of the emitted surface leaving radiance
        coeffs: atmospheric parameters for the forward model
    """

    # Get atmospheric optical parameters (possibly at high
    # spectral resolution) and resample them if needed.
    rhi = RT.get_shared_rtm_quantities(x_RT, geom)
    wl, fwhm = instrument.calibration(x_instrument)
    rhoatm = instrument.sample(x_instrument, RT.wl, rhi["rhoatm"])
<<<<<<< HEAD
    transm = instrument.sample(x_instrument, RT.wl, rhi["transm_down_dif"])
    solar_irr = instrument.sample(x_instrument, RT.wl, RT.solar_irr)
    sphalb = instrument.sample(x_instrument, RT.wl, rhi["sphalb"])
    transup = instrument.sample(x_instrument, RT.wl, rhi["transm_up_dir"])
=======
    transm = instrument.sample(
        x_instrument, RT.wl, rhi["transm_down_dif"]
    )  # REVIEW: Changed from transm
    solar_irr = instrument.sample(x_instrument, RT.wl, RT.solar_irr)
    sphalb = instrument.sample(x_instrument, RT.wl, rhi["sphalb"])
    transup = instrument.sample(
        x_instrument, RT.wl, rhi["transm_up_dif"]
    )  # REVIEW: Changed from transup
>>>>>>> 30d398be
    coszen = RT.coszen

    # Prevent NaNs
    transm[transm == 0] = 1e-5

    # Calculate the initial emission and subtract from the measurement.
    # Surface and measured wavelengths may differ.
    Ls = surface.calc_Ls(x_surface, geom)
    Ls_meas = interp1d(surface.wl, Ls, fill_value="extrapolate")(wl)
    rdn_solrfl = meas - (transup * Ls_meas)

    # Now solve for the reflectance at measured wavelengths,
    # and back-translate to surface wavelengths
    rho = rdn_solrfl * np.pi / (solar_irr * coszen)
    rfl = 1.0 / (transm / (rho - rhoatm) + sphalb)
    rfl[rfl > 1.0] = 1.0
    rfl_est = interp1d(wl, rfl, fill_value="extrapolate")(surface.wl)

    # Some downstream code will benefit from our precalculated
    # atmospheric optical parameters
    coeffs = rhoatm, sphalb, transm, solar_irr, coszen, transup
    return rfl_est, Ls, coeffs


def invert_analytical(
    fm: ForwardModel,
    winidx: np.array,
    meas: np.array,
    geom: Geometry,
    x_RT: np.array,
    num_iter: int = 1,
    hash_table: OrderedDict = None,
    hash_size: int = None,
    diag_uncert: bool = True,
    outside_ret_const: float = -0.01,
):
    """Perform an analytical estimate of the conditional MAP estimate for
    a fixed atmosphere.  Based on the "Inner loop" from Susiluoto, 2022.

    Args:
        fm: isofit forward model
        winidx: indices of surface components of state vector (to be solved)
        meas: a one-D numpy vector of radiance in uW/nm/sr/cm2
        geom: geometry object corresponding to given measurement
        x_RT: the radiative transfer state variables
        num_iter: number of interations to run through
        hash_table: a hash table to use locally
        hash_size: max size of given hash table
        diag_uncert: flag indicating whether to diagonalize the uncertainty

    Returns:
        x: MAP estimate of the mean
        S: diagonal conditional posterior covariance estimate
    """
    from scipy.linalg.blas import dsymv
    from scipy.linalg.lapack import dpotrf, dpotri

    # x = x0.copy()
    # x_surface, x_RT, x_instrument = fm.unpack(x)
    # Note, this will fail if x_instrument is populated
    if len(fm.idx_instrument) > 0:
        raise AttributeError(
            "Invert analytical not currently set to handle instrument state variable"
            " indexing"
        )

    x = np.zeros(fm.nstate)
    x[fm.idx_RT] = x_RT
    x_alg = invert_algebraic(
        fm.surface,
        fm.RT,
        fm.instrument,
        x[fm.idx_surface],
        x_RT,
        x[fm.idx_instrument],
        meas,
        geom,
    )
    x[fm.idx_surface] = x_alg[0]
    trajectory = [x]
    outside_ret_windows = np.ones(len(fm.surface.idx_lamb), dtype=bool)
    outside_ret_windows[winidx] = False
    outside_ret_windows = np.where(outside_ret_windows)[0]

    for n in range(num_iter):
        x_surface, x_RT, x_instrument = fm.unpack(x)

        Seps = fm.Seps(x, meas, geom)[winidx, :][:, winidx]

        Sa = fm.Sa(x, geom)
        Sa_surface = Sa[fm.surface.idx_lamb, :][:, fm.surface.idx_lamb]
        Sa_surface = Sa_surface[winidx, :][:, winidx]
        Sa_inv = svd_inv_sqrt(Sa_surface, hash_table, hash_size)[0]

        xa_full = fm.xa(x, geom)
        xa_surface = xa_full[fm.surface.idx_lamb]
        xa = xa_surface[winidx]
        xa_iv = xa_surface[outside_ret_windows]

        L_atm = fm.RT.get_L_atm(x_RT, geom)[winidx]
        L_tot = fm.calc_rdn(x, geom)[winidx]

        L_surf = (L_tot - L_atm) / x_surface[winidx]  # = Ldiag
        L_surf[L_surf < 0] = 1e-9

        # Match Jouni's convention
        C = Seps  # C = 'meas_Cov' = Seps
        L = dpotrf(C, 1)[0]
        P = dpotri(L, 1)[0]
        P_rpr = Sa_inv
        mu_rpr = xa

        priorprod = P_rpr @ mu_rpr

        P_tilde = ((L_surf * P).T * L_surf).T
        P_rcond = P_rpr + P_tilde

        LI_rcond = dpotrf(P_rcond)[0]
        C_rcond = dpotri(LI_rcond)[0]

        # Calculate AOE mean
        mu = dsymv(1, C_rcond, L_surf * dsymv(1, P, meas[winidx] - L_atm) + priorprod)

        full_mu = np.zeros(len(x_surface))
        full_mu[winidx] = mu

        # Calculate conditional prior mean to fill in
        # xa_cond, Sa_cond = conditional_gaussian(xa_full, Sa, outside_ret_windows, winidx, mu)
        # full_mu[outside_ret_windows] = xa_cond
        if outside_ret_const is None:
            full_mu[outside_ret_windows] = xa[outside_ret_windows]
        else:
            full_mu[outside_ret_windows] = outside_ret_const

        x[fm.idx_surface] = full_mu
        trajectory.append(x)

    if diag_uncert:
        full_unc = np.ones(len(x))
        full_unc[winidx] = np.sqrt(np.diag(C_rcond))
        return trajectory, full_unc
    else:
        return trajectory, C_rcond


def invert_simple(forward: ForwardModel, meas: np.array, geom: Geometry):
    """Find an initial guess at the state vector. This currently uses
    traditional (non-iterative, heuristic) atmospheric correction.

    Args:
        forward: isofit forward model
        meas: a one-D numpy vector of radiance in uW/nm/sr/cm2
        geom: geometry object corresponding to given measurement

    Returns:
        x: estimate of the full statevector based on initial conditions, geometry, and a heuristic guess
    """

    surface = forward.surface
    RT = forward.RT
    instrument = forward.instrument

    vswir_present = False
    if any(forward.surface.wl < 2600):
        vswir_present = True

    tir_present = False
    if any(forward.surface.wl > 2600):
        tir_present = True

    # First step is to get the atmosphere. We start from the initial state
    # and estimate atmospheric terms using traditional heuristics.
    x = forward.init.copy()
    x_surface, x_RT, x_instrument = forward.unpack(x)

    if vswir_present:
        x[forward.idx_RT] = heuristic_atmosphere(
            RT, instrument, x_RT, x_instrument, meas, geom
        )

    # Now, with atmosphere fixed, we can invert the radiance algebraically
    # via Lambertian approximations to get reflectance
    x_surface, x_RT, x_instrument = forward.unpack(x)
    rfl_est, Ls_est, coeffs = invert_algebraic(
        surface, RT, instrument, x_surface, x_RT, x_instrument, meas, geom
    )

    # Condition thermal part on the VSWIR portion. Only works for
    # Multicomponent surfaces. Finds the cluster nearest the VSWIR heuristic
    # inversion and uses it for the TIR suface initialization.
    if tir_present:
        tir_idx = np.where(forward.surface.wl > 3000)[0]

        if vswir_present:
            x_surface_temp = x_surface.copy()
            x_surface_temp[: len(rfl_est)] = rfl_est
            mu = forward.surface.xa(x_surface_temp, geom)
            rfl_est[tir_idx] = mu[tir_idx]
        else:
            rfl_est = 0.03 * np.ones(len(forward.surface.wl))

    # Now we have an estimated reflectance. Fit the surface parameters.
    x_surface[forward.idx_surface] = forward.surface.fit_params(rfl_est, geom)

    # Find temperature of emissive surfaces
    if tir_present:
        # Estimate the total radiance at sensor, leaving out surface emission
        # Radiate transfer calculations could take place at high spectral resolution
        # so we upsample the surface reflectance
        rfl_hi = forward.upsample(forward.surface.wl, rfl_est)
        rhoatm, sphalb, transm, solar_irr, coszen, transup = coeffs

        L_atm = RT.get_L_atm(x_RT, geom)
        L_down_transmitted = RT.get_L_down_transmitted(x_RT, geom)
        L_total_without_surface_emission = L_atm + L_down_transmitted * rfl_hi / (
            1.0 - sphalb * rfl_hi
        )

        # These tend to have high transmission factors; the emissivity of most
        # materials is nearly 1 for these bands, so they are good for
        # initializing the surface temperature.
        clearest_wavelengths = [10125.0, 10390.00, 10690.00]

        # This is fragile if other instruments have different wavelength
        # spacing or range
        clearest_indices = [
            np.argmin(np.absolute(RT.wl - w)) for w in clearest_wavelengths
        ]

        # Error function for nonlinear temperature fit
        def err(z):
            T = z
            emissivity = forward.surface.emissivity_for_surface_T_init
            Ls_est, d = emissive_radiance(
                emissivity, T, forward.surface.wl[clearest_indices]
            )
            resid = (
                transup[clearest_indices] * Ls_est
                + L_total_without_surface_emission[clearest_indices]
                - meas[clearest_indices]
            )
            return sum(resid**2)

        # Fit temperature, set bounds,  and set the initial values
        idx_T = forward.surface.surf_temp_ind
        Tinit = np.array([forward.surface.init[idx_T]])
        Tbest = minimize(err, Tinit).x
        T = max(
            forward.surface.bounds[idx_T][0] + eps,
            min(Tbest, forward.surface.bounds[idx_T][1] - eps),
        )
        x_surface[idx_T] = Tbest
        forward.surface.init[idx_T] = T

    # Update the full state vector
    x[forward.idx_surface] = x_surface

    # If available, get initial guess of surface elevation from location file.
    if geom.surface_elevation_km and "GNDALT" in RT.statevec_names:
        ind_sv = forward.idx_RT[RT.statevec_names.index("GNDALT")]
        if geom.surface_elevation_km < 0.0:
            x[ind_sv] = 0.0
        else:
            x[ind_sv] = geom.surface_elevation_km

    # We record these initial values in the geometry object - the only
    # "stateful" part of the retrieval
    geom.x_surf_init = x[forward.idx_surface]
    geom.x_RT_init = x[forward.idx_RT]

    return x


def invert_liquid_water(
    rfl_meas: np.array,
    wl: np.array,
    l_shoulder: float = 850,
    r_shoulder: float = 1100,
    lw_init: tuple = (0.02, 0.3, 0.0002),
    lw_bounds: tuple = ([0, 0.5], [0, 1.0], [-0.0004, 0.0004]),
    ewt_detection_limit: float = 0.5,
    return_abs_co: bool = False,
):
    """Given a reflectance estimate, fit a state vector including liquid water path length
    based on a simple Beer-Lambert surface model.

    Args:
        rfl_meas:            surface reflectance spectrum
        wl:                  instrument wavelengths, must be same size as rfl_meas
        l_shoulder:          wavelength of left absorption feature shoulder
        r_shoulder:          wavelength of right absorption feature shoulder
        lw_init:             initial guess for liquid water path length, intercept, and slope
        lw_bounds:           lower and upper bounds for liquid water path length, intercept, and slope
        ewt_detection_limit: upper detection limit for ewt
        return_abs_co:       if True, returns absorption coefficients of liquid water

    Returns:
        solution: estimated liquid water path length, intercept, and slope based on a given surface reflectance
    """

    # params needed for liquid water fitting
    lw_feature_left = np.argmin(abs(l_shoulder - wl))
    lw_feature_right = np.argmin(abs(r_shoulder - wl))
    wl_sel = wl[lw_feature_left : lw_feature_right + 1]

    # adjust upper detection limit for ewt if specified
    if ewt_detection_limit != 0.5:
        lw_bounds[0][1] = ewt_detection_limit

    # load imaginary part of liquid water refractive index and calculate wavelength dependent absorption coefficient
    # __file__ should live at isofit/isofit/inversion/
    isofit_path = os.path.dirname(os.path.dirname(os.path.dirname(__file__)))
    path_k = os.path.join(isofit_path, "data", "iop", "k_liquid_water_ice.xlsx")

    k_wi = pd.read_excel(io=path_k, sheet_name="Sheet1", engine="openpyxl")
    wl_water, k_water = get_refractive_index(
        k_wi=k_wi, a=0, b=982, col_wvl="wvl_6", col_k="T = 20°C"
    )
    kw = np.interp(x=wl_sel, xp=wl_water, fp=k_water)
    abs_co_w = 4 * np.pi * kw / wl_sel

    rfl_meas_sel = rfl_meas[lw_feature_left : lw_feature_right + 1]

    x_opt = least_squares(
        fun=beer_lambert_model,
        x0=lw_init,
        jac="2-point",
        method="trf",
        bounds=(
            np.array([lw_bounds[ii][0] for ii in range(3)]),
            np.array([lw_bounds[ii][1] for ii in range(3)]),
        ),
        max_nfev=15,
        args=(rfl_meas_sel, wl_sel, abs_co_w),
    )

    solution = x_opt.x

    if return_abs_co:
        return solution, abs_co_w
    else:
        return solution


def beer_lambert_model(x, y, wl, alpha_lw):
    """Function, which computes the vector of residuals between measured and modeled surface reflectance optimizing
    for path length of surface liquid water based on the Beer-Lambert attenuation law.

    Args:
        x:        state vector (liquid water path length, intercept, slope)
        y:        measurement (surface reflectance spectrum)
        wl:       instrument wavelengths
        alpha_lw: wavelength dependent absorption coefficients of liquid water

    Returns:
        resid: residual between modeled and measured surface reflectance
    """

    attenuation = np.exp(-x[0] * 1e7 * alpha_lw)
    rho = (x[1] + x[2] * wl) * attenuation
    resid = rho - y

    return resid<|MERGE_RESOLUTION|>--- conflicted
+++ resolved
@@ -106,13 +106,9 @@
             x_RT_2[ind_sv] = h2o
             rhi = RT.get_shared_rtm_quantities(x_RT_2, geom)
             rhoatm = instrument.sample(x_instrument, RT.wl, rhi["rhoatm"])
-<<<<<<< HEAD
-            transm = instrument.sample(x_instrument, RT.wl, rhi["transm_down_dif"])
-=======
             transm = instrument.sample(
                 x_instrument, RT.wl, rhi["transm_down_dif"]
             )  # REVIEW: This was changed from transm as we're deprecating the key
->>>>>>> 30d398be
             sphalb = instrument.sample(x_instrument, RT.wl, rhi["sphalb"])
             solar_irr = instrument.sample(x_instrument, RT.wl, RT.solar_irr)
 
@@ -168,21 +164,12 @@
     rhi = RT.get_shared_rtm_quantities(x_RT, geom)
     wl, fwhm = instrument.calibration(x_instrument)
     rhoatm = instrument.sample(x_instrument, RT.wl, rhi["rhoatm"])
-<<<<<<< HEAD
-    transm = instrument.sample(x_instrument, RT.wl, rhi["transm_down_dif"])
-    solar_irr = instrument.sample(x_instrument, RT.wl, RT.solar_irr)
-    sphalb = instrument.sample(x_instrument, RT.wl, rhi["sphalb"])
-    transup = instrument.sample(x_instrument, RT.wl, rhi["transm_up_dir"])
-=======
     transm = instrument.sample(
         x_instrument, RT.wl, rhi["transm_down_dif"]
     )  # REVIEW: Changed from transm
     solar_irr = instrument.sample(x_instrument, RT.wl, RT.solar_irr)
     sphalb = instrument.sample(x_instrument, RT.wl, rhi["sphalb"])
-    transup = instrument.sample(
-        x_instrument, RT.wl, rhi["transm_up_dif"]
-    )  # REVIEW: Changed from transup
->>>>>>> 30d398be
+    transup = instrument.sample(x_instrument, RT.wl, rhi["transm_up_dir"])  # REVIEW: Changed from transup
     coszen = RT.coszen
 
     # Prevent NaNs
