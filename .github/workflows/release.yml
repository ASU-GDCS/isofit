--- conflicted
+++ resolved
@@ -28,9 +28,5 @@
         TWINE_USERNAME: __token__
         TWINE_PASSWORD: ${{ secrets.PYPI_PASSWORD }}
       run: |
-<<<<<<< HEAD
-        source /root/.bashrc
-=======
->>>>>>> 86a160d0
         python -m build --sdist --wheel
         twine upload dist/*