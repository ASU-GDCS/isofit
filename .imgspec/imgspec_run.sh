--- conflicted
+++ resolved
@@ -132,11 +132,10 @@
 
 # Run isofit
 working_dir=$(pwd)
-<<<<<<< HEAD
 isofit_cmd=""
 if [[ $instrument == "avcl" ]] || [[ $instrument == "ang" ]]; then
     isofit_cmd="""python $apply_oe_exe $rdn_path $loc_ort_path $obs_ort_path $working_dir $instrument --presolve=1 \
-    --empirical_line=1 --emulator_base=$EMULATOR_DIR --n_cores 24 --wavelength_path $input/wavelengths.txt \
+    --empirical_line=1 --emulator_base=$EMULATOR_DIR --n_cores 32 --wavelength_path $input/wavelengths.txt \
     --surface_path $input/surface.mat --log_file isofit.log"""
 elif [[ $instrument == "prisma" ]]; then
     # Use NA-YYYYMMDD for instrument
@@ -148,14 +147,10 @@
     echo "Getting radiance_factors file from $5"
     wget -O $rdn_factors_path $5
     isofit_cmd="""python $apply_oe_exe $rdn_path $loc_ort_path $obs_ort_path $working_dir $instrument --presolve=1 \
-    --empirical_line=1 --emulator_base=$EMULATOR_DIR --n_cores 24 --wavelength_path $input/wavelengths.txt \
+    --empirical_line=1 --emulator_base=$EMULATOR_DIR --n_cores 32 --wavelength_path $input/wavelengths.txt \
     --surface_path $input/surface.mat --log_file isofit.log  --rdn_factors_path $rdn_factors_path"""
 fi
-=======
-isofit_cmd="""python $apply_oe_exe $rdn_path $loc_ort_path $obs_ort_path $working_dir $instrument --presolve=1 \
---empirical_line=1 --emulator_base=$EMULATOR_DIR --n_cores 32 --wavelength_path $input/wavelengths.txt \
---surface_path $input/surface.mat --log_file isofit.log"""
->>>>>>> 7cb0a252
+
 echo "Executing command: $isofit_cmd"
 $isofit_cmd
 
