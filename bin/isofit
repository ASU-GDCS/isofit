--- conflicted
+++ resolved
@@ -20,27 +20,9 @@
 #
 
 import argparse
-import cProfile
 import logging
 
-<<<<<<< HEAD
-from isofit.common import load_config, expand_all_paths, load_spectrum
-from isofit.forward import ForwardModel
-from isofit.inverse import Inversion
-from isofit.inverse_mcmc import MCMCInversion
-from isofit.geometry import Geometry
-from isofit.fileio import IO
-from isofit.isofit import Isofit
-=======
-from isofit.core.common import load_config
-from isofit.core.forward import ForwardModel
-from isofit.core.inverse import Inversion
-from isofit.core.inverse_mcmc import MCMCInversion
-from isofit.core.fileio import IO
-from isofit import __version__
-
->>>>>>> d4eedf99
-
+from isofit.core.isofit import Isofit
 from isofit import __version__
 
 
@@ -68,4 +50,5 @@
 
 
 if __name__ == '__main__':
+
     main()